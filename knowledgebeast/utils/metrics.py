"""Prometheus metrics utilities for KnowledgeBeast.

This module provides helper functions and context managers for recording
Prometheus metrics with minimal boilerplate.
"""

import time
from contextlib import contextmanager
from typing import Dict, Generator, Optional

import structlog
from prometheus_client import Counter, Gauge, Histogram

from knowledgebeast.utils.observability import (
    api_request_duration,
    api_requests_total,
    cache_operation_duration,
    cache_operations_total,
    chromadb_collection_size,
    embedding_cache_hits,
    embedding_cache_misses,
    query_duration,
<<<<<<< HEAD
    reranking_duration,
    reranking_model_loads_total,
    reranking_requests_total,
    reranking_score_improvement,
=======
    query_expansion_duration,
    query_expansions_total,
    semantic_cache_hits_total,
    semantic_cache_misses_total,
    semantic_cache_similarity_scores,
>>>>>>> 3d747448
    vector_search_duration,
    chunking_duration,
    chunks_created_total,
    chunk_size_bytes,
    chunk_overlap_ratio,
)

# Re-export for use in chunking module
CHUNKING_DURATION = chunking_duration
CHUNKS_CREATED_TOTAL = chunks_created_total
CHUNK_SIZE_BYTES = chunk_size_bytes
CHUNK_OVERLAP_RATIO = chunk_overlap_ratio

logger = structlog.get_logger()


@contextmanager
def timed_operation(
    histogram: Histogram,
    labels: Optional[Dict[str, str]] = None
) -> Generator[None, None, None]:
    """Context manager to time an operation and record it in a histogram.

    Args:
        histogram: Prometheus histogram to record duration
        labels: Optional labels for the metric

    Example:
        with timed_operation(query_duration, {"operation": "search", "status": "success"}):
            results = kb.query("search terms")
    """
    start_time = time.time()
    try:
        yield
    finally:
        duration = time.time() - start_time
        if labels:
            histogram.labels(**labels).observe(duration)
        else:
            histogram.observe(duration)


def record_query_metrics(operation: str, status: str, duration: float) -> None:
    """Record query metrics.

    Args:
        operation: Operation type (e.g., "search", "ingest")
        status: Operation status ("success" or "error")
        duration: Operation duration in seconds
    """
    query_duration.labels(operation=operation, status=status).observe(duration)
    logger.debug(
        "query_metrics_recorded",
        operation=operation,
        status=status,
        duration_seconds=duration
    )


def record_cache_hit() -> None:
    """Record an embedding cache hit."""
    embedding_cache_hits.inc()


def record_cache_miss() -> None:
    """Record an embedding cache miss."""
    embedding_cache_misses.inc()


def record_vector_search(search_type: str, duration: float) -> None:
    """Record vector search metrics.

    Args:
        search_type: Type of search ("vector", "keyword", "hybrid")
        duration: Search duration in seconds
    """
    vector_search_duration.labels(search_type=search_type).observe(duration)
    logger.debug(
        "vector_search_metrics_recorded",
        search_type=search_type,
        duration_seconds=duration
    )


def record_api_request(
    method: str,
    endpoint: str,
    status_code: int,
    duration: float
) -> None:
    """Record API request metrics.

    Args:
        method: HTTP method (GET, POST, etc.)
        endpoint: API endpoint path
        status_code: HTTP status code
        duration: Request duration in seconds
    """
    api_requests_total.labels(
        method=method,
        endpoint=endpoint,
        status_code=str(status_code)
    ).inc()
    api_request_duration.labels(method=method, endpoint=endpoint).observe(duration)
    logger.debug(
        "api_request_metrics_recorded",
        method=method,
        endpoint=endpoint,
        status_code=status_code,
        duration_seconds=duration
    )


def record_cache_operation(
    operation: str,
    cache_type: str,
    duration: float
) -> None:
    """Record cache operation metrics.

    Args:
        operation: Operation type ("get", "put", "clear")
        cache_type: Cache type ("lru", "embedding")
        duration: Operation duration in seconds
    """
    cache_operations_total.labels(operation=operation, cache_type=cache_type).inc()
    cache_operation_duration.labels(
        operation=operation,
        cache_type=cache_type
    ).observe(duration)
    logger.debug(
        "cache_operation_metrics_recorded",
        operation=operation,
        cache_type=cache_type,
        duration_seconds=duration
    )


def update_collection_size(project_id: str, size: int) -> None:
    """Update ChromaDB collection size metric.

    Args:
        project_id: Project identifier
        size: Number of documents in collection
    """
    chromadb_collection_size.labels(project_id=project_id).set(size)
    logger.debug(
        "collection_size_updated",
        project_id=project_id,
        size=size
    )


@contextmanager
def measure_cache_operation(
    operation: str,
    cache_type: str
) -> Generator[None, None, None]:
    """Context manager to measure and record cache operations.

    Args:
        operation: Operation type ("get", "put", "clear")
        cache_type: Cache type ("lru", "embedding")

    Example:
        with measure_cache_operation("get", "lru"):
            value = cache.get(key)
    """
    start_time = time.time()
    try:
        yield
    finally:
        duration = time.time() - start_time
        record_cache_operation(operation, cache_type, duration)


@contextmanager
def measure_vector_search(search_type: str) -> Generator[None, None, None]:
    """Context manager to measure and record vector search operations.

    Args:
        search_type: Type of search ("vector", "keyword", "hybrid")

    Example:
        with measure_vector_search("hybrid"):
            results = engine.search_hybrid(query)
    """
    start_time = time.time()
    try:
        yield
    finally:
        duration = time.time() - start_time
        record_vector_search(search_type, duration)


<<<<<<< HEAD
def record_reranking_metrics(
    reranker_type: str,
    status: str,
    duration: float
) -> None:
    """Record re-ranking metrics.

    Args:
        reranker_type: Type of reranker ("cross_encoder", "mmr")
        status: Operation status ("success" or "error")
        duration: Operation duration in seconds
    """
    reranking_requests_total.labels(reranker_type=reranker_type, status=status).inc()
    reranking_duration.labels(reranker_type=reranker_type, status=status).observe(duration)
    logger.debug(
        "reranking_metrics_recorded",
        reranker_type=reranker_type,
        status=status,
=======
# Query expansion metrics (Phase 2)
def record_query_expansion(duration: float) -> None:
    """Record query expansion metrics.

    Args:
        duration: Expansion duration in seconds
    """
    query_expansions_total.inc()
    query_expansion_duration.observe(duration)
    logger.debug(
        "query_expansion_metrics_recorded",
>>>>>>> 3d747448
        duration_seconds=duration
    )


<<<<<<< HEAD
def record_model_load(model_name: str) -> None:
    """Record a model load event.

    Args:
        model_name: Name of the model that was loaded
    """
    reranking_model_loads_total.labels(model_name=model_name).inc()
    logger.debug("model_load_recorded", model_name=model_name)


def record_score_improvement(
    reranker_type: str,
    vector_score: float,
    rerank_score: float
) -> None:
    """Record score improvement from re-ranking.

    Args:
        reranker_type: Type of reranker ("cross_encoder", "mmr")
        vector_score: Original vector similarity score
        rerank_score: Re-ranking score
    """
    improvement = rerank_score - vector_score
    reranking_score_improvement.labels(reranker_type=reranker_type).observe(improvement)
    logger.debug(
        "score_improvement_recorded",
        reranker_type=reranker_type,
        improvement=improvement
    )


@contextmanager
def measure_reranking(reranker_type: str) -> Generator[None, None, None]:
    """Context manager to measure and record re-ranking operations.

    Args:
        reranker_type: Type of reranker ("cross_encoder", "mmr")

    Example:
        with measure_reranking("cross_encoder"):
            reranked_results = reranker.rerank(query, results)
    """
    start_time = time.time()
    status = "success"
    try:
        yield
    except Exception:
        status = "error"
        raise
    finally:
        duration = time.time() - start_time
        record_reranking_metrics(reranker_type, status, duration)
=======
@contextmanager
def measure_query_expansion() -> Generator[None, None, None]:
    """Context manager to measure and record query expansion operations.

    Example:
        with measure_query_expansion():
            result = expander.expand(query)
    """
    start_time = time.time()
    try:
        yield
    finally:
        duration = time.time() - start_time
        record_query_expansion(duration)


# Semantic cache metrics (Phase 2)
def record_semantic_cache_hit(similarity: float) -> None:
    """Record semantic cache hit with similarity score.

    Args:
        similarity: Similarity score (0-1)
    """
    semantic_cache_hits_total.inc()
    semantic_cache_similarity_scores.observe(similarity)
    logger.debug(
        "semantic_cache_hit_recorded",
        similarity=similarity
    )


def record_semantic_cache_miss() -> None:
    """Record semantic cache miss."""
    semantic_cache_misses_total.inc()
    logger.debug("semantic_cache_miss_recorded")
>>>>>>> 3d747448
<|MERGE_RESOLUTION|>--- conflicted
+++ resolved
@@ -20,30 +20,13 @@
     embedding_cache_hits,
     embedding_cache_misses,
     query_duration,
-<<<<<<< HEAD
-    reranking_duration,
-    reranking_model_loads_total,
-    reranking_requests_total,
-    reranking_score_improvement,
-=======
     query_expansion_duration,
     query_expansions_total,
     semantic_cache_hits_total,
     semantic_cache_misses_total,
     semantic_cache_similarity_scores,
->>>>>>> 3d747448
     vector_search_duration,
-    chunking_duration,
-    chunks_created_total,
-    chunk_size_bytes,
-    chunk_overlap_ratio,
 )
-
-# Re-export for use in chunking module
-CHUNKING_DURATION = chunking_duration
-CHUNKS_CREATED_TOTAL = chunks_created_total
-CHUNK_SIZE_BYTES = chunk_size_bytes
-CHUNK_OVERLAP_RATIO = chunk_overlap_ratio
 
 logger = structlog.get_logger()
 
@@ -227,26 +210,6 @@
         record_vector_search(search_type, duration)
 
 
-<<<<<<< HEAD
-def record_reranking_metrics(
-    reranker_type: str,
-    status: str,
-    duration: float
-) -> None:
-    """Record re-ranking metrics.
-
-    Args:
-        reranker_type: Type of reranker ("cross_encoder", "mmr")
-        status: Operation status ("success" or "error")
-        duration: Operation duration in seconds
-    """
-    reranking_requests_total.labels(reranker_type=reranker_type, status=status).inc()
-    reranking_duration.labels(reranker_type=reranker_type, status=status).observe(duration)
-    logger.debug(
-        "reranking_metrics_recorded",
-        reranker_type=reranker_type,
-        status=status,
-=======
 # Query expansion metrics (Phase 2)
 def record_query_expansion(duration: float) -> None:
     """Record query expansion metrics.
@@ -258,65 +221,10 @@
     query_expansion_duration.observe(duration)
     logger.debug(
         "query_expansion_metrics_recorded",
->>>>>>> 3d747448
-        duration_seconds=duration
-    )
-
-
-<<<<<<< HEAD
-def record_model_load(model_name: str) -> None:
-    """Record a model load event.
-
-    Args:
-        model_name: Name of the model that was loaded
-    """
-    reranking_model_loads_total.labels(model_name=model_name).inc()
-    logger.debug("model_load_recorded", model_name=model_name)
-
-
-def record_score_improvement(
-    reranker_type: str,
-    vector_score: float,
-    rerank_score: float
-) -> None:
-    """Record score improvement from re-ranking.
-
-    Args:
-        reranker_type: Type of reranker ("cross_encoder", "mmr")
-        vector_score: Original vector similarity score
-        rerank_score: Re-ranking score
-    """
-    improvement = rerank_score - vector_score
-    reranking_score_improvement.labels(reranker_type=reranker_type).observe(improvement)
-    logger.debug(
-        "score_improvement_recorded",
-        reranker_type=reranker_type,
-        improvement=improvement
-    )
-
-
-@contextmanager
-def measure_reranking(reranker_type: str) -> Generator[None, None, None]:
-    """Context manager to measure and record re-ranking operations.
-
-    Args:
-        reranker_type: Type of reranker ("cross_encoder", "mmr")
-
-    Example:
-        with measure_reranking("cross_encoder"):
-            reranked_results = reranker.rerank(query, results)
-    """
-    start_time = time.time()
-    status = "success"
-    try:
-        yield
-    except Exception:
-        status = "error"
-        raise
-    finally:
-        duration = time.time() - start_time
-        record_reranking_metrics(reranker_type, status, duration)
-=======
+        duration_seconds=duration
+    )
+
+
 @contextmanager
 def measure_query_expansion() -> Generator[None, None, None]:
     """Context manager to measure and record query expansion operations.
@@ -351,5 +259,4 @@
 def record_semantic_cache_miss() -> None:
     """Record semantic cache miss."""
     semantic_cache_misses_total.inc()
-    logger.debug("semantic_cache_miss_recorded")
->>>>>>> 3d747448
+    logger.debug("semantic_cache_miss_recorded")