"""FastAPI application factory for KnowledgeBeast.

Production-ready FastAPI application with:
- Lifespan management for KB initialization and cleanup
- CORS middleware for cross-origin requests
- Comprehensive error handling
- Request logging and timing
- OpenAPI documentation customization
- Rate limiting support
- Health monitoring
"""

import logging
import os
import time
from contextlib import asynccontextmanager
<<<<<<< HEAD
from datetime import datetime
=======
from datetime import datetime, timezone
>>>>>>> 757716f2
from pathlib import Path
from typing import AsyncIterator, Union

from fastapi import FastAPI, Request, status
from fastapi.exceptions import RequestValidationError
from fastapi.middleware.cors import CORSMiddleware
from fastapi.responses import JSONResponse
from fastapi.staticfiles import StaticFiles
from slowapi import Limiter, _rate_limit_exceeded_handler
from slowapi.errors import RateLimitExceeded
from slowapi.util import get_remote_address

from knowledgebeast import __version__, __description__
from knowledgebeast.api.middleware import (
    RequestIDMiddleware,
    TimingMiddleware,
    LoggingMiddleware
)
from knowledgebeast.api.routes import router, get_kb_instance, cleanup_heartbeat
from knowledgebeast.api.models import ErrorResponse

# Setup logging
logging.basicConfig(
    level=logging.INFO,
    format='%(asctime)s - %(name)s - %(levelname)s - %(message)s'
)
logger = logging.getLogger(__name__)

from knowledgebeast.core.constants import (
    DEFAULT_RATE_LIMIT_PER_MINUTE,
    DEFAULT_RATE_LIMIT_STORAGE,
    ENV_PREFIX,
    HTTP_404_MESSAGE,
    HTTP_500_MESSAGE,
    HTTP_500_DETAIL,
    HTTP_422_MESSAGE
)

# Rate limiting configuration
RATE_LIMIT_PER_MINUTE = int(os.getenv(f'{ENV_PREFIX}RATE_LIMIT_PER_MINUTE', str(DEFAULT_RATE_LIMIT_PER_MINUTE)))
RATE_LIMIT_STORAGE = os.getenv(f'{ENV_PREFIX}RATE_LIMIT_STORAGE', DEFAULT_RATE_LIMIT_STORAGE)

# Initialize rate limiter with configurable defaults
limiter = Limiter(
    key_func=get_remote_address,
    default_limits=[f"{RATE_LIMIT_PER_MINUTE}/minute"],
    storage_uri=RATE_LIMIT_STORAGE
)


@asynccontextmanager
async def lifespan(app: FastAPI) -> AsyncIterator[None]:
    """Lifespan context manager for startup and shutdown events.

    Handles:
    - Knowledge base initialization on startup
    - Heartbeat cleanup on shutdown
    - Resource cleanup

    Args:
        app: FastAPI application instance

    Yields:
        None during application lifetime
    """
    # Startup
    logger.info("Starting KnowledgeBeast API server...")
    logger.info(f"Version: {__version__}")

    try:
        # Initialize knowledge base (lazy initialization on first request)
        logger.info("Knowledge base will be initialized on first request")

        yield  # Application is running

    finally:
        # Shutdown
        logger.info("Shutting down KnowledgeBeast API server...")

        # Cleanup heartbeat if running
        try:
            cleanup_heartbeat()
            logger.info("Heartbeat cleanup completed")
        except Exception as e:
            logger.error(f"Error during heartbeat cleanup: {e}")

        # Cleanup KB instance if exists
        try:
            kb = get_kb_instance()
            if kb:
                logger.info(f"Final stats: {kb.get_stats()}")
        except Exception as e:
            logger.error(f"Error getting final stats: {e}")

        logger.info("Shutdown complete")


def create_app() -> FastAPI:
    """Create and configure the FastAPI application.

    Configures:
    - OpenAPI documentation
    - CORS middleware
    - Custom middleware (request ID, timing, logging)
    - Rate limiting
    - Error handlers
    - API routes

    Returns:
        Configured FastAPI application instance
    """
    app = FastAPI(
        title="KnowledgeBeast API",
        description=__description__,
        version=__version__,
        lifespan=lifespan,
        docs_url="/docs",
        redoc_url="/redoc",
        openapi_url="/openapi.json",
        # Customize OpenAPI schema
        openapi_tags=[
            {
                "name": "health",
                "description": "Health check and system status endpoints"
            },
            {
                "name": "query",
                "description": "Knowledge base query operations"
            },
            {
                "name": "ingest",
                "description": "Document ingestion operations"
            },
            {
                "name": "management",
                "description": "Cache, warming, and maintenance operations"
            },
            {
                "name": "heartbeat",
                "description": "Heartbeat monitoring and control"
            },
            {
                "name": "collections",
                "description": "Collection management operations"
            }
        ],
        swagger_ui_parameters={
            "defaultModelsExpandDepth": -1,  # Hide schemas section by default
            "docExpansion": "list",  # Expand only tags
            "filter": True,  # Enable search filter
        }
    )

    # Add CORS middleware
    # NOTE: Configure origins appropriately for production
    app.add_middleware(
        CORSMiddleware,
        allow_origins=["*"],  # TODO: Restrict in production
        allow_credentials=True,
        allow_methods=["*"],
        allow_headers=["*"],
        expose_headers=["X-Request-ID", "X-Process-Time"]
    )

    # Add custom middleware (order matters - first added is outermost)
    app.add_middleware(LoggingMiddleware)
    app.add_middleware(TimingMiddleware)
    app.add_middleware(RequestIDMiddleware)

    # Add rate limiting
    app.state.limiter = limiter
    app.add_exception_handler(RateLimitExceeded, _rate_limit_exceeded_handler)

    # Include routers with API versioning
    app.include_router(router, prefix="/api/v1")

    # Mount static files for web UI
    static_dir = Path(__file__).parent.parent / "web" / "static"
    if static_dir.exists():
        app.mount("/ui", StaticFiles(directory=str(static_dir), html=True), name="ui")
        logger.info(f"Web UI mounted at /ui (serving from {static_dir})")
    else:
        logger.warning(f"Static directory not found: {static_dir}")

    # Register error handlers
    register_error_handlers(app)

    logger.info("FastAPI application created and configured")
    return app


def register_error_handlers(app: FastAPI) -> None:
    """Register custom error handlers for the application.

    Handles:
    - 404 Not Found errors
    - 500 Internal Server errors
    - Validation errors
    - Generic exceptions

    Args:
        app: FastAPI application instance
    """

    @app.exception_handler(404)
    async def not_found_handler(request: Request, exc: Exception) -> JSONResponse:
        """Handle 404 Not Found errors."""
        # Don't expose internal details in error message
        error_detail = str(exc) if str(exc) and not "/" in str(exc) else None
        return JSONResponse(
            status_code=status.HTTP_404_NOT_FOUND,
            content=ErrorResponse(
                error="NotFound",
                message=HTTP_404_MESSAGE,
                detail=error_detail,
                status_code=404
            ).model_dump()
        )

    @app.exception_handler(500)
    async def internal_error_handler(request: Request, exc: Exception) -> JSONResponse:
        """Handle 500 Internal Server errors."""
        logger.error(f"Internal server error: {exc}", exc_info=True)
        # Never expose internal paths or stack traces to users
        return JSONResponse(
            status_code=status.HTTP_500_INTERNAL_SERVER_ERROR,
            content=ErrorResponse(
                error="InternalServerError",
                message=HTTP_500_MESSAGE,
                detail=HTTP_500_DETAIL,
                status_code=500
            ).model_dump()
        )

    @app.exception_handler(RequestValidationError)
    async def validation_error_handler(
        request: Request,
        exc: RequestValidationError
    ) -> JSONResponse:
        """Handle request validation errors."""
        errors = exc.errors()
        # Sanitize error details to avoid exposing internal paths
        detail = "; ".join([
            f"{'.'.join(str(loc) for loc in err['loc'])}: {err['msg']}"
            for err in errors
        ])

        return JSONResponse(
            status_code=status.HTTP_422_UNPROCESSABLE_ENTITY,
            content=ErrorResponse(
                error="ValidationError",
                message=HTTP_422_MESSAGE,
                detail=detail,
                status_code=422
            ).model_dump()
        )

    @app.exception_handler(Exception)
    async def generic_exception_handler(
        request: Request,
        exc: Exception
    ) -> JSONResponse:
        """Handle generic exceptions."""
        logger.error(f"Unhandled exception: {exc}", exc_info=True)

        # Don't expose internal details - sanitize error message
        error_msg = str(exc)
        # Remove any file paths from error message
        if "/" in error_msg or "\\" in error_msg:
            error_detail = HTTP_500_DETAIL
        else:
            error_detail = error_msg if error_msg else HTTP_500_DETAIL

        return JSONResponse(
            status_code=status.HTTP_500_INTERNAL_SERVER_ERROR,
            content=ErrorResponse(
                error=type(exc).__name__,
                message="An unexpected error occurred",
                detail=error_detail,
                status_code=500
            ).model_dump()
        )


# Create default app instance
app = create_app()


# Root endpoint (outside versioned API)
@app.get("/", tags=["root"])
async def root() -> dict:
    """Root endpoint with API information.

    Returns:
        API information and links
    """
    return {
        "name": "KnowledgeBeast API",
        "version": __version__,
        "description": __description__,
        "web_ui": "/ui",
        "docs": "/docs",
        "redoc": "/redoc",
        "openapi": "/openapi.json",
        "api_v1": "/api/v1",
        "timestamp": datetime.now(timezone.utc).isoformat().replace("+00:00", "Z")
    }


if __name__ == "__main__":
    import uvicorn

    # Run with hot reload for development
    uvicorn.run(
        "knowledgebeast.api.app:app",
        host="0.0.0.0",
        port=8000,
        reload=True,
        log_level="info"
    )<|MERGE_RESOLUTION|>--- conflicted
+++ resolved
@@ -14,11 +14,7 @@
 import os
 import time
 from contextlib import asynccontextmanager
-<<<<<<< HEAD
-from datetime import datetime
-=======
 from datetime import datetime, timezone
->>>>>>> 757716f2
 from pathlib import Path
 from typing import AsyncIterator, Union
 
