--- conflicted
+++ resolved
@@ -12,18 +12,11 @@
 
 import logging
 import os
-<<<<<<< HEAD
-from contextlib import asynccontextmanager
-from datetime import datetime, timezone
-from pathlib import Path
-from typing import AsyncIterator
-=======
 import time
 from contextlib import asynccontextmanager
 from datetime import datetime, timezone
 from pathlib import Path
 from typing import AsyncIterator, Union
->>>>>>> f374473e
 
 from fastapi import FastAPI, Request, status
 from fastapi.exceptions import RequestValidationError
@@ -57,22 +50,15 @@
     DEFAULT_RATE_LIMIT_STORAGE,
     ENV_PREFIX,
     HTTP_404_MESSAGE,
-<<<<<<< HEAD
-    HTTP_422_MESSAGE,
-    HTTP_500_DETAIL,
-    HTTP_500_MESSAGE,
-=======
     HTTP_500_MESSAGE,
     HTTP_500_DETAIL,
     HTTP_422_MESSAGE
->>>>>>> f374473e
 )
 
 # Rate limiting configuration
 RATE_LIMIT_PER_MINUTE = int(os.getenv(f'{ENV_PREFIX}RATE_LIMIT_PER_MINUTE', str(DEFAULT_RATE_LIMIT_PER_MINUTE)))
 RATE_LIMIT_STORAGE = os.getenv(f'{ENV_PREFIX}RATE_LIMIT_STORAGE', DEFAULT_RATE_LIMIT_STORAGE)
 
-<<<<<<< HEAD
 # CORS configuration - restrict origins for security
 def get_allowed_origins() -> list:
     """Get allowed CORS origins from environment.
@@ -105,8 +91,6 @@
 MAX_REQUEST_SIZE = int(os.getenv(f'{ENV_PREFIX}MAX_REQUEST_SIZE', '10485760'))  # 10MB default
 MAX_QUERY_LENGTH = int(os.getenv(f'{ENV_PREFIX}MAX_QUERY_LENGTH', '10000'))  # 10k chars default
 
-=======
->>>>>>> f374473e
 # Initialize rate limiter with configurable defaults
 limiter = Limiter(
     key_func=get_remote_address,
@@ -275,11 +259,7 @@
     async def not_found_handler(request: Request, exc: Exception) -> JSONResponse:
         """Handle 404 Not Found errors."""
         # Don't expose internal details in error message
-<<<<<<< HEAD
-        error_detail = str(exc) if str(exc) and "/" not in str(exc) else None
-=======
         error_detail = str(exc) if str(exc) and not "/" in str(exc) else None
->>>>>>> f374473e
         return JSONResponse(
             status_code=status.HTTP_404_NOT_FOUND,
             content=ErrorResponse(
