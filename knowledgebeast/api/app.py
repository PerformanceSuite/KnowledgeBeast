--- conflicted
+++ resolved
@@ -14,11 +14,7 @@
 import os
 import time
 from contextlib import asynccontextmanager
-<<<<<<< HEAD
-from datetime import datetime
-=======
 from datetime import datetime, timezone
->>>>>>> b1f6947f
 from pathlib import Path
 from typing import AsyncIterator, Union
 
@@ -63,8 +59,6 @@
 RATE_LIMIT_PER_MINUTE = int(os.getenv(f'{ENV_PREFIX}RATE_LIMIT_PER_MINUTE', str(DEFAULT_RATE_LIMIT_PER_MINUTE)))
 RATE_LIMIT_STORAGE = os.getenv(f'{ENV_PREFIX}RATE_LIMIT_STORAGE', DEFAULT_RATE_LIMIT_STORAGE)
 
-<<<<<<< HEAD
-=======
 # CORS configuration - restrict origins for security
 def get_allowed_origins() -> list:
     """Get allowed CORS origins from environment.
@@ -97,7 +91,6 @@
 MAX_REQUEST_SIZE = int(os.getenv(f'{ENV_PREFIX}MAX_REQUEST_SIZE', '10485760'))  # 10MB default
 MAX_QUERY_LENGTH = int(os.getenv(f'{ENV_PREFIX}MAX_QUERY_LENGTH', '10000'))  # 10k chars default
 
->>>>>>> b1f6947f
 # Initialize rate limiter with configurable defaults
 limiter = Limiter(
     key_func=get_remote_address,
