--- conflicted
+++ resolved
@@ -121,11 +121,7 @@
     description="Check API health status and basic system information",
 )
 @limiter.limit("100/minute")
-<<<<<<< HEAD
-async def health_check(request: Request) -> HealthResponse:
-=======
 async def health_check(request: Request, api_key: str = Depends(get_api_key)) -> HealthResponse:
->>>>>>> f374473e
     """Health check endpoint with deep system checks.
 
     Checks:
@@ -173,10 +169,7 @@
         # Optional: Check memory usage if psutil available
         try:
             import psutil
-<<<<<<< HEAD
-=======
-
->>>>>>> f374473e
+
             process = psutil.Process()
             mem_info = process.memory_info()
             mem_mb = mem_info.rss / 1024 / 1024
@@ -204,21 +197,12 @@
         status=status,
         version=__version__,
         kb_initialized=kb_initialized,
-<<<<<<< HEAD
-        timestamp=datetime.now(timezone.utc).isoformat().replace("+00:00", "Z")
-    )
-
-    # Add issues to response if any (add as extra field if needed)
-    if issues and hasattr(response, '__dict__'):
-        response.__dict__['issues'] = issues
-=======
         timestamp=datetime.now(timezone.utc).isoformat().replace("+00:00", "Z"),
     )
 
     # Add issues to response if any (add as extra field if needed)
     if issues and hasattr(response, "__dict__"):
         response.__dict__["issues"] = issues
->>>>>>> f374473e
 
     return response
 
