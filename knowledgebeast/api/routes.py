"""API routes for KnowledgeBeast.

Provides 12 production-ready endpoints:
1. GET /health - Health check
2. GET /stats - KB statistics
3. POST /query - Search knowledge base
4. POST /ingest - Add single document
5. POST /batch-ingest - Add multiple documents
6. POST /warm - Trigger warming
7. POST /cache/clear - Clear cache
8. GET /heartbeat/status - Heartbeat status
9. POST /heartbeat/start - Start heartbeat
10. POST /heartbeat/stop - Stop heartbeat
11. GET /collections - List collections
12. GET /collections/{name} - Get collection info
"""

import asyncio
import logging
import time
<<<<<<< HEAD
from concurrent.futures import ThreadPoolExecutor
from datetime import datetime
=======
from datetime import datetime, timezone
>>>>>>> b1f6947f
from pathlib import Path
from typing import Optional

from fastapi import APIRouter, Depends, HTTPException, Request, status
from slowapi import Limiter
from slowapi.util import get_remote_address

from knowledgebeast import __version__
from knowledgebeast.api.auth import get_api_key
from knowledgebeast.api.models import (
    BatchIngestRequest,
    BatchIngestResponse,
    CacheClearResponse,
    CollectionInfo,
    CollectionsResponse,
    HealthResponse,
    HeartbeatActionResponse,
    HeartbeatStatusResponse,
    IngestRequest,
    IngestResponse,
    QueryRequest,
    QueryResponse,
    QueryResult,
    StatsResponse,
    WarmRequest,
    WarmResponse,
)
from knowledgebeast.core.config import KnowledgeBeastConfig
from knowledgebeast.core.engine import KnowledgeBase
from knowledgebeast.core.heartbeat import KnowledgeBaseHeartbeat

logger = logging.getLogger(__name__)

# Initialize router
router = APIRouter()

# Initialize rate limiter
limiter = Limiter(key_func=get_remote_address)

# Thread pool for blocking operations
_executor = ThreadPoolExecutor(max_workers=4)

# Global instances (singleton pattern)
_kb_instance: Optional[KnowledgeBase] = None
_heartbeat_instance: Optional[KnowledgeBaseHeartbeat] = None


def get_kb_instance() -> KnowledgeBase:
    """Get or create the singleton KnowledgeBase instance.

    Returns:
        KnowledgeBase instance

    Raises:
        HTTPException: If initialization fails
    """
    global _kb_instance

    if _kb_instance is None:
        try:
            logger.info("Initializing KnowledgeBase instance...")
            config = KnowledgeBeastConfig()
            _kb_instance = KnowledgeBase(config=config)
            logger.info("KnowledgeBase initialized successfully")
        except Exception as e:
            logger.error(f"Failed to initialize KnowledgeBase: {e}", exc_info=True)
            raise HTTPException(
                status_code=status.HTTP_500_INTERNAL_SERVER_ERROR,
                detail=f"Failed to initialize knowledge base: {str(e)}",
            )

    return _kb_instance


def get_heartbeat_instance() -> Optional[KnowledgeBaseHeartbeat]:
    """Get the heartbeat instance if it exists.

    Returns:
        KnowledgeBaseHeartbeat instance or None
    """
    return _heartbeat_instance


def cleanup_heartbeat() -> None:
    """Cleanup heartbeat instance if running."""
    global _heartbeat_instance

    if _heartbeat_instance and _heartbeat_instance.is_running():
        logger.info("Stopping heartbeat...")
        _heartbeat_instance.stop()
        _heartbeat_instance = None


# ============================================================================
# Health Endpoints
# ============================================================================


@router.get(
    "/health",
    response_model=HealthResponse,
    tags=["health"],
    summary="Health check",
    description="Check API health status and basic system information",
)
@limiter.limit("100/minute")
<<<<<<< HEAD
async def health_check(request: Request) -> HealthResponse:
=======
async def health_check(request: Request, api_key: str = Depends(get_api_key)) -> HealthResponse:
>>>>>>> b1f6947f
    """Health check endpoint with deep system checks.

    Checks:
    - KB initialization
    - Cache file accessibility
    - Knowledge directories accessibility
    - Memory usage (if psutil available)

    Returns:
        Health status, version, and initialization state
    """
    kb_initialized = False
    cache_readable = False
    dirs_accessible = False
    issues = []

    try:
        kb = get_kb_instance()
        kb_initialized = True

        # Check cache file accessibility
        try:
            cache_path = Path(kb.config.cache_file)
            if cache_path.exists():
                cache_readable = cache_path.is_file() and cache_path.stat().st_size >= 0
            else:
                cache_readable = True  # Cache doesn't exist yet, but that's ok
        except Exception as e:
            issues.append(f"Cache check failed: {str(e)}")
            logger.warning(f"Health check - cache accessibility issue: {e}")

        # Check knowledge directories accessibility
        try:
            accessible_dirs = 0
            for kb_dir in kb.config.knowledge_dirs:
                if kb_dir.exists() and kb_dir.is_dir():
                    accessible_dirs += 1
            dirs_accessible = accessible_dirs > 0
            if not dirs_accessible:
                issues.append("No accessible knowledge directories")
        except Exception as e:
            issues.append(f"Directory check failed: {str(e)}")
            logger.warning(f"Health check - directory accessibility issue: {e}")

        # Optional: Check memory usage if psutil available
        try:
            import psutil
<<<<<<< HEAD
=======

>>>>>>> b1f6947f
            process = psutil.Process()
            mem_info = process.memory_info()
            mem_mb = mem_info.rss / 1024 / 1024
            if mem_mb > 1000:  # Warn if over 1GB
                issues.append(f"High memory usage: {mem_mb:.1f}MB")
                logger.warning(f"Health check - high memory usage: {mem_mb:.1f}MB")
        except ImportError:
            pass  # psutil not available, skip memory check
        except Exception as e:
            logger.debug(f"Memory check failed: {e}")

    except Exception as e:
        issues.append(f"KB initialization failed: {str(e)}")
        logger.error(f"Health check - KB initialization issue: {e}")

    # Determine overall health status
    if kb_initialized and cache_readable and dirs_accessible:
        status = "healthy"
    elif kb_initialized:
        status = "degraded"
    else:
        status = "unhealthy"

    response = HealthResponse(
        status=status,
        version=__version__,
        kb_initialized=kb_initialized,
        timestamp=datetime.now(timezone.utc).isoformat().replace("+00:00", "Z"),
    )

    # Add issues to response if any (add as extra field if needed)
<<<<<<< HEAD
    if issues and hasattr(response, '__dict__'):
        response.__dict__['issues'] = issues
=======
    if issues and hasattr(response, "__dict__"):
        response.__dict__["issues"] = issues
>>>>>>> b1f6947f

    return response


@router.get(
    "/stats",
    response_model=StatsResponse,
    tags=["health"],
    summary="Get statistics",
    description="Get detailed knowledge base statistics and performance metrics",
)
@limiter.limit("60/minute")
async def get_stats(request: Request, api_key: str = Depends(get_api_key)) -> StatsResponse:
    """Get knowledge base statistics.

    Returns:
        Detailed statistics about queries, cache, documents, etc.

    Raises:
        HTTPException: If KB not initialized
    """
    try:
        kb = get_kb_instance()
        # Use executor to avoid blocking event loop
        stats = await asyncio.get_event_loop().run_in_executor(
            _executor,
            kb.get_stats
        )

        return StatsResponse(**stats)

    except Exception as e:
        logger.error(f"Stats error: {e}", exc_info=True)
        raise HTTPException(
            status_code=status.HTTP_500_INTERNAL_SERVER_ERROR,
            detail=f"Failed to get statistics: {str(e)}",
        )


# ============================================================================
# Query Endpoints
# ============================================================================


@router.post(
    "/query",
    response_model=QueryResponse,
    tags=["query"],
    summary="Query knowledge base",
    description="Search the knowledge base for relevant documents",
)
@limiter.limit("30/minute")
async def query_knowledge_base(
    request: Request, query_request: QueryRequest, api_key: str = Depends(get_api_key)
) -> QueryResponse:
    """Query the knowledge base for relevant documents.

    Args:
        query_request: Query request with search terms and options

    Returns:
        List of matching documents with metadata

    Raises:
        HTTPException: If query fails
    """
    try:
        kb = get_kb_instance()

        # Check if cached before query
        cache_key = kb._generate_cache_key(query_request.query)
        was_cached = cache_key in kb.query_cache._cache

<<<<<<< HEAD
        # Execute query using executor to avoid blocking event loop
        results = await asyncio.get_event_loop().run_in_executor(
            _executor,
            kb.query,
            query_request.query,
            query_request.use_cache
        )
=======
        # Execute query
        results = kb.query(query_request.query, use_cache=query_request.use_cache)
>>>>>>> b1f6947f

        # Apply pagination if specified
        total = len(results)
        offset = getattr(query_request, 'offset', 0)
        limit = getattr(query_request, 'limit', total)
        paginated_results = results[offset:offset + limit]

        # Convert results to QueryResult models
        query_results = [
            QueryResult(
                doc_id=doc_id,
                content=doc["content"],
                name=doc["name"],
                path=doc["path"],
                kb_dir=doc["kb_dir"],
            )
            for doc_id, doc in paginated_results
        ]

        return QueryResponse(
            results=query_results,
            count=len(query_results),
            cached=was_cached,
            query=query_request.query,
        )

    except ValueError as e:
        raise HTTPException(status_code=status.HTTP_400_BAD_REQUEST, detail=str(e))
    except Exception as e:
        logger.error(f"Query error: {e}", exc_info=True)
        raise HTTPException(
            status_code=status.HTTP_500_INTERNAL_SERVER_ERROR, detail=f"Query failed: {str(e)}"
        )


# ============================================================================
# Ingest Endpoints
# ============================================================================


@router.post(
    "/ingest",
    response_model=IngestResponse,
    tags=["ingest"],
    summary="Ingest single document",
    description="Add a single document to the knowledge base",
)
@limiter.limit("20/minute")
async def ingest_document(
    request: Request, ingest_request: IngestRequest, api_key: str = Depends(get_api_key)
) -> IngestResponse:
    """Ingest a single document into the knowledge base.

    Args:
        ingest_request: Ingestion request with file path and metadata

    Returns:
        Ingestion status and document ID

    Raises:
        HTTPException: If file not found or ingestion fails
    """
    try:
        kb = get_kb_instance()
        file_path = Path(ingest_request.file_path)

        # Validate file exists
        if not file_path.exists():
            raise HTTPException(
                status_code=status.HTTP_404_NOT_FOUND, detail=f"File not found: {file_path}"
            )

        if not file_path.is_file():
            raise HTTPException(
                status_code=status.HTTP_400_BAD_REQUEST, detail=f"Path is not a file: {file_path}"
            )

        # Note: Current KnowledgeBase engine uses ingest_all() for directory ingestion
        # For single file, we need to rebuild the index to include the new file
        # This is a limitation that could be improved in the future

        logger.warning(
            "Single file ingestion triggers full index rebuild. "
            "Consider batch ingestion for better performance."
        )

        # Trigger rebuild to include new file (non-blocking)
        await asyncio.get_event_loop().run_in_executor(
            _executor,
            kb.rebuild_index
        )

        # Generate doc_id (similar to how engine does it)
        doc_id = str(file_path)

        return IngestResponse(
            success=True,
            file_path=str(file_path),
            doc_id=doc_id,
            message=f"Successfully ingested {file_path.name}",
        )

    except HTTPException:
        raise
    except Exception as e:
        logger.error(f"Ingestion error: {e}", exc_info=True)
        raise HTTPException(
            status_code=status.HTTP_500_INTERNAL_SERVER_ERROR, detail=f"Ingestion failed: {str(e)}"
        )


@router.post(
    "/batch-ingest",
    response_model=BatchIngestResponse,
    tags=["ingest"],
    summary="Batch ingest documents",
    description="Add multiple documents to the knowledge base in a single operation",
)
@limiter.limit("10/minute")
async def batch_ingest_documents(
    request: Request, batch_request: BatchIngestRequest, api_key: str = Depends(get_api_key)
) -> BatchIngestResponse:
    """Batch ingest multiple documents.

    Args:
        batch_request: Batch ingestion request with file paths

    Returns:
        Batch ingestion status with success/failure counts

    Raises:
        HTTPException: If batch ingestion fails
    """
    try:
        kb = get_kb_instance()

        failed_files = []
        successful = 0

        # Validate all files exist first
        for file_path_str in batch_request.file_paths:
            file_path = Path(file_path_str)
            if not file_path.exists() or not file_path.is_file():
                failed_files.append(file_path_str)
            else:
                successful += 1

        # Rebuild index to include all files (non-blocking)
        if successful > 0:
            await asyncio.get_event_loop().run_in_executor(
                _executor,
                kb.rebuild_index
            )

        total_files = len(batch_request.file_paths)
        failed = len(failed_files)

        return BatchIngestResponse(
            success=failed == 0,
            total_files=total_files,
            successful=successful,
            failed=failed,
            failed_files=failed_files,
            message=f"Batch ingestion completed: {successful}/{total_files} successful",
        )

    except Exception as e:
        logger.error(f"Batch ingestion error: {e}", exc_info=True)
        raise HTTPException(
            status_code=status.HTTP_500_INTERNAL_SERVER_ERROR,
            detail=f"Batch ingestion failed: {str(e)}",
        )


# ============================================================================
# Management Endpoints
# ============================================================================


@router.post(
    "/warm",
    response_model=WarmResponse,
    tags=["management"],
    summary="Warm knowledge base",
    description="Trigger knowledge base warming to reduce query latency",
)
@limiter.limit("10/minute")
async def warm_knowledge_base(
    request: Request, warm_request: WarmRequest, api_key: str = Depends(get_api_key)
) -> WarmResponse:
    """Trigger knowledge base warming.

    Args:
        warm_request: Warming request with options

    Returns:
        Warming status and metrics

    Raises:
        HTTPException: If warming fails
    """
    try:
        kb = get_kb_instance()

        start_time = time.time()

        # Rebuild if requested (non-blocking)
        if warm_request.force_rebuild:
            await asyncio.get_event_loop().run_in_executor(
                _executor,
                kb.rebuild_index
            )

        # Warm up (non-blocking)
        await asyncio.get_event_loop().run_in_executor(
            _executor,
            kb.warm_up
        )

        warm_time = time.time() - start_time

        return WarmResponse(
            success=True,
            warm_time=warm_time,
            queries_executed=kb.stats.get("warm_queries", 0),
            documents_loaded=len(kb.documents),
            message=f"Knowledge base warmed in {warm_time:.2f}s",
        )

    except Exception as e:
        logger.error(f"Warming error: {e}", exc_info=True)
        raise HTTPException(
            status_code=status.HTTP_500_INTERNAL_SERVER_ERROR, detail=f"Warming failed: {str(e)}"
        )


@router.post(
    "/cache/clear",
    response_model=CacheClearResponse,
    tags=["management"],
    summary="Clear query cache",
    description="Clear all cached query results",
)
@limiter.limit("20/minute")
async def clear_cache(request: Request, api_key: str = Depends(get_api_key)) -> CacheClearResponse:
    """Clear query cache.

    Returns:
        Cache clear status and count

    Raises:
        HTTPException: If cache clear fails
    """
    try:
        kb = get_kb_instance()

        # Get count before clearing
        cleared_count = len(kb.query_cache)

        # Clear cache (non-blocking)
        await asyncio.get_event_loop().run_in_executor(
            _executor,
            kb.clear_cache
        )

        return CacheClearResponse(
            success=True,
            cleared_count=cleared_count,
            message=f"Cache cleared: {cleared_count} entries removed",
        )

    except Exception as e:
        logger.error(f"Cache clear error: {e}", exc_info=True)
        raise HTTPException(
            status_code=status.HTTP_500_INTERNAL_SERVER_ERROR,
            detail=f"Cache clear failed: {str(e)}",
        )


# ============================================================================
# Heartbeat Endpoints
# ============================================================================


@router.get(
    "/heartbeat/status",
    response_model=HeartbeatStatusResponse,
    tags=["heartbeat"],
    summary="Get heartbeat status",
    description="Get current heartbeat status and metrics",
)
@limiter.limit("60/minute")
async def get_heartbeat_status(
    request: Request, api_key: str = Depends(get_api_key)
) -> HeartbeatStatusResponse:
    """Get heartbeat status.

    Returns:
        Heartbeat running status and metrics
    """
    global _heartbeat_instance

    if _heartbeat_instance is None:
        return HeartbeatStatusResponse(
            running=False, interval=0, heartbeat_count=0, last_heartbeat=None
        )

    return HeartbeatStatusResponse(
        running=_heartbeat_instance.is_running(),
        interval=_heartbeat_instance.interval,
        heartbeat_count=_heartbeat_instance.heartbeat_count,
        last_heartbeat=None,  # Could add timestamp tracking in heartbeat class
    )


@router.post(
    "/heartbeat/start",
    response_model=HeartbeatActionResponse,
    tags=["heartbeat"],
    summary="Start heartbeat",
    description="Start background heartbeat for continuous KB monitoring",
)
@limiter.limit("10/minute")
async def start_heartbeat(
    request: Request, api_key: str = Depends(get_api_key)
) -> HeartbeatActionResponse:
    """Start heartbeat monitoring.

    Returns:
        Action status

    Raises:
        HTTPException: If start fails
    """
    global _heartbeat_instance

    try:
        kb = get_kb_instance()

        if _heartbeat_instance and _heartbeat_instance.is_running():
            return HeartbeatActionResponse(
                success=True, message="Heartbeat already running", running=True
            )

        # Create and start heartbeat
        _heartbeat_instance = KnowledgeBaseHeartbeat(kb=kb, interval=kb.config.heartbeat_interval)
        _heartbeat_instance.start()

        return HeartbeatActionResponse(
            success=True, message="Heartbeat started successfully", running=True
        )

    except Exception as e:
        logger.error(f"Heartbeat start error: {e}", exc_info=True)
        raise HTTPException(
            status_code=status.HTTP_500_INTERNAL_SERVER_ERROR,
            detail=f"Failed to start heartbeat: {str(e)}",
        )


@router.post(
    "/heartbeat/stop",
    response_model=HeartbeatActionResponse,
    tags=["heartbeat"],
    summary="Stop heartbeat",
    description="Stop background heartbeat monitoring",
)
@limiter.limit("10/minute")
async def stop_heartbeat(
    request: Request, api_key: str = Depends(get_api_key)
) -> HeartbeatActionResponse:
    """Stop heartbeat monitoring.

    Returns:
        Action status
    """
    global _heartbeat_instance

    try:
        if _heartbeat_instance is None or not _heartbeat_instance.is_running():
            return HeartbeatActionResponse(
                success=True, message="Heartbeat not running", running=False
            )

        _heartbeat_instance.stop()
        _heartbeat_instance = None

        return HeartbeatActionResponse(
            success=True, message="Heartbeat stopped successfully", running=False
        )

    except Exception as e:
        logger.error(f"Heartbeat stop error: {e}", exc_info=True)
        raise HTTPException(
            status_code=status.HTTP_500_INTERNAL_SERVER_ERROR,
            detail=f"Failed to stop heartbeat: {str(e)}",
        )


# ============================================================================
# Collection Endpoints
# ============================================================================


@router.get(
    "/collections",
    response_model=CollectionsResponse,
    tags=["collections"],
    summary="List collections",
    description="Get list of all knowledge base collections",
)
@limiter.limit("60/minute")
async def list_collections(
    request: Request, api_key: str = Depends(get_api_key)
) -> CollectionsResponse:
    """List all collections.

    Returns:
        List of collections with metadata

    Note:
        Current implementation has a single collection.
        Multi-collection support could be added in the future.
    """
    try:
        kb = get_kb_instance()

        # Current implementation has a single default collection
        collection = CollectionInfo(
            name="default",
            document_count=len(kb.documents),
            term_count=len(kb.index),
            cache_size=len(kb.query_cache),
        )

        return CollectionsResponse(collections=[collection], count=1)

    except Exception as e:
        logger.error(f"List collections error: {e}", exc_info=True)
        raise HTTPException(
            status_code=status.HTTP_500_INTERNAL_SERVER_ERROR,
            detail=f"Failed to list collections: {str(e)}",
        )


@router.get(
    "/collections/{name}",
    response_model=CollectionInfo,
    tags=["collections"],
    summary="Get collection info",
    description="Get detailed information about a specific collection",
)
@limiter.limit("60/minute")
async def get_collection_info(
    request: Request, name: str, api_key: str = Depends(get_api_key)
) -> CollectionInfo:
    """Get collection information.

    Args:
        name: Collection name

    Returns:
        Collection information

    Raises:
        HTTPException: If collection not found
    """
    try:
        kb = get_kb_instance()

        # Only "default" collection exists in current implementation
        if name != "default":
            raise HTTPException(
                status_code=status.HTTP_404_NOT_FOUND, detail=f"Collection not found: {name}"
            )

        return CollectionInfo(
            name="default",
            document_count=len(kb.documents),
            term_count=len(kb.index),
            cache_size=len(kb.query_cache),
        )

    except HTTPException:
        raise
    except Exception as e:
        logger.error(f"Get collection error: {e}", exc_info=True)
        raise HTTPException(
            status_code=status.HTTP_500_INTERNAL_SERVER_ERROR,
            detail=f"Failed to get collection info: {str(e)}",
        )<|MERGE_RESOLUTION|>--- conflicted
+++ resolved
@@ -15,15 +15,9 @@
 12. GET /collections/{name} - Get collection info
 """
 
-import asyncio
 import logging
 import time
-<<<<<<< HEAD
-from concurrent.futures import ThreadPoolExecutor
-from datetime import datetime
-=======
 from datetime import datetime, timezone
->>>>>>> b1f6947f
 from pathlib import Path
 from typing import Optional
 
@@ -63,9 +57,6 @@
 # Initialize rate limiter
 limiter = Limiter(key_func=get_remote_address)
 
-# Thread pool for blocking operations
-_executor = ThreadPoolExecutor(max_workers=4)
-
 # Global instances (singleton pattern)
 _kb_instance: Optional[KnowledgeBase] = None
 _heartbeat_instance: Optional[KnowledgeBaseHeartbeat] = None
@@ -130,11 +121,7 @@
     description="Check API health status and basic system information",
 )
 @limiter.limit("100/minute")
-<<<<<<< HEAD
-async def health_check(request: Request) -> HealthResponse:
-=======
 async def health_check(request: Request, api_key: str = Depends(get_api_key)) -> HealthResponse:
->>>>>>> b1f6947f
     """Health check endpoint with deep system checks.
 
     Checks:
@@ -182,10 +169,7 @@
         # Optional: Check memory usage if psutil available
         try:
             import psutil
-<<<<<<< HEAD
-=======
-
->>>>>>> b1f6947f
+
             process = psutil.Process()
             mem_info = process.memory_info()
             mem_mb = mem_info.rss / 1024 / 1024
@@ -217,13 +201,8 @@
     )
 
     # Add issues to response if any (add as extra field if needed)
-<<<<<<< HEAD
-    if issues and hasattr(response, '__dict__'):
-        response.__dict__['issues'] = issues
-=======
     if issues and hasattr(response, "__dict__"):
         response.__dict__["issues"] = issues
->>>>>>> b1f6947f
 
     return response
 
@@ -247,11 +226,7 @@
     """
     try:
         kb = get_kb_instance()
-        # Use executor to avoid blocking event loop
-        stats = await asyncio.get_event_loop().run_in_executor(
-            _executor,
-            kb.get_stats
-        )
+        stats = kb.get_stats()
 
         return StatsResponse(**stats)
 
@@ -297,24 +272,8 @@
         cache_key = kb._generate_cache_key(query_request.query)
         was_cached = cache_key in kb.query_cache._cache
 
-<<<<<<< HEAD
-        # Execute query using executor to avoid blocking event loop
-        results = await asyncio.get_event_loop().run_in_executor(
-            _executor,
-            kb.query,
-            query_request.query,
-            query_request.use_cache
-        )
-=======
         # Execute query
         results = kb.query(query_request.query, use_cache=query_request.use_cache)
->>>>>>> b1f6947f
-
-        # Apply pagination if specified
-        total = len(results)
-        offset = getattr(query_request, 'offset', 0)
-        limit = getattr(query_request, 'limit', total)
-        paginated_results = results[offset:offset + limit]
 
         # Convert results to QueryResult models
         query_results = [
@@ -325,7 +284,7 @@
                 path=doc["path"],
                 kb_dir=doc["kb_dir"],
             )
-            for doc_id, doc in paginated_results
+            for doc_id, doc in results
         ]
 
         return QueryResponse(
@@ -395,11 +354,8 @@
             "Consider batch ingestion for better performance."
         )
 
-        # Trigger rebuild to include new file (non-blocking)
-        await asyncio.get_event_loop().run_in_executor(
-            _executor,
-            kb.rebuild_index
-        )
+        # Trigger rebuild to include new file
+        kb.rebuild_index()
 
         # Generate doc_id (similar to how engine does it)
         doc_id = str(file_path)
@@ -456,12 +412,9 @@
             else:
                 successful += 1
 
-        # Rebuild index to include all files (non-blocking)
+        # Rebuild index to include all files
         if successful > 0:
-            await asyncio.get_event_loop().run_in_executor(
-                _executor,
-                kb.rebuild_index
-            )
+            kb.rebuild_index()
 
         total_files = len(batch_request.file_paths)
         failed = len(failed_files)
@@ -515,18 +468,12 @@
 
         start_time = time.time()
 
-        # Rebuild if requested (non-blocking)
+        # Rebuild if requested
         if warm_request.force_rebuild:
-            await asyncio.get_event_loop().run_in_executor(
-                _executor,
-                kb.rebuild_index
-            )
-
-        # Warm up (non-blocking)
-        await asyncio.get_event_loop().run_in_executor(
-            _executor,
-            kb.warm_up
-        )
+            kb.rebuild_index()
+
+        # Warm up
+        kb.warm_up()
 
         warm_time = time.time() - start_time
 
@@ -568,11 +515,8 @@
         # Get count before clearing
         cleared_count = len(kb.query_cache)
 
-        # Clear cache (non-blocking)
-        await asyncio.get_event_loop().run_in_executor(
-            _executor,
-            kb.clear_cache
-        )
+        # Clear cache
+        kb.clear_cache()
 
         return CacheClearResponse(
             success=True,
