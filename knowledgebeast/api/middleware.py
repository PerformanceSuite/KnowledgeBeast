--- conflicted
+++ resolved
@@ -18,95 +18,9 @@
 logger = logging.getLogger(__name__)
 
 
-class CombinedHeaderMiddleware(BaseHTTPMiddleware):
-    """Combined middleware for RequestID, Timing, and Security headers.
-
-    This combines multiple lightweight middleware into one to reduce overhead.
-    Handles:
-    - Request ID tracking
-    - Timing measurement
-    - Security headers
-    - Cache control headers (based on path)
-
-    Performance: ~20% reduction in middleware overhead vs separate middleware.
-    """
-
-    async def dispatch(self, request: Request, call_next: Callable) -> Response:
-        """Process request with combined header operations.
-
-        Args:
-            request: Incoming request
-            call_next: Next middleware/endpoint to call
-
-        Returns:
-            Response with all combined headers
-        """
-        # Request ID
-        request_id = request.headers.get("X-Request-ID") or str(uuid.uuid4())
-        request.state.request_id = request_id
-
-        # Start timing
-        start_time = time.time()
-
-        # Process request
-        response = await call_next(request)
-
-        # Calculate timing
-        process_time = time.time() - start_time
-        request.state.process_time = process_time
-
-        # Determine cache headers based on path
-        path = request.url.path
-        if path.startswith("/api/v1/health"):
-            cache_control = "no-cache, no-store, must-revalidate"
-            pragma = "no-cache"
-            expires = "0"
-        elif path.startswith("/api/v1/query"):
-            cache_control = "private, max-age=60"
-            pragma = None
-            expires = None
-        elif path.startswith("/api/v1/stats"):
-            cache_control = "private, max-age=30"
-            pragma = None
-            expires = None
-        else:
-            cache_control = "no-cache"
-            pragma = None
-            expires = None
-
-        # Build headers dictionary
-        headers = {
-            # Request ID
-            "X-Request-ID": request_id,
-            # Timing
-            "X-Process-Time": f"{process_time:.4f}",
-            # Security
-            "X-Content-Type-Options": "nosniff",
-            "X-Frame-Options": "DENY",
-            "X-XSS-Protection": "1; mode=block",
-            "Referrer-Policy": "strict-origin-when-cross-origin",
-            # Cache Control
-            "Cache-Control": cache_control,
-        }
-
-        # Add optional cache headers
-        if pragma:
-            headers["Pragma"] = pragma
-        if expires:
-            headers["Expires"] = expires
-
-        # Update response headers in one operation
-        response.headers.update(headers)
-
-        return response
-
-
 class RequestIDMiddleware(BaseHTTPMiddleware):
     """Middleware to add unique request ID to each request.
 
-    DEPRECATED: Use CombinedHeaderMiddleware for better performance.
-    Kept for backward compatibility.
-
     Adds X-Request-ID header to both request and response for tracing.
     If client provides X-Request-ID, it will be used; otherwise a new UUID is generated.
     """
@@ -138,9 +52,6 @@
 
 class TimingMiddleware(BaseHTTPMiddleware):
     """Middleware to measure and log request processing time.
-
-    DEPRECATED: Use CombinedHeaderMiddleware for better performance.
-    Kept for backward compatibility.
 
     Adds X-Process-Time header to response with processing time in seconds.
     """
@@ -238,9 +149,6 @@
 class CacheHeaderMiddleware(BaseHTTPMiddleware):
     """Middleware to add cache control headers.
 
-    DEPRECATED: Use CombinedHeaderMiddleware for better performance.
-    Kept for backward compatibility.
-
     Adds appropriate cache headers based on endpoint and response.
     """
 
@@ -281,14 +189,6 @@
 
 
 class SecurityHeadersMiddleware(BaseHTTPMiddleware):
-<<<<<<< HEAD
-    """Middleware to add security headers.
-
-    DEPRECATED: Use CombinedHeaderMiddleware for better performance.
-    Kept for backward compatibility.
-
-    Adds standard security headers to all responses.
-=======
     """Middleware to add comprehensive security headers.
 
     Adds standard security headers to all responses including:
@@ -298,7 +198,6 @@
     - Content-Security-Policy: Restrict resource loading
     - Strict-Transport-Security: Force HTTPS (when enabled)
     - Referrer-Policy: Control referrer information
->>>>>>> b1f6947f
     """
 
     async def dispatch(self, request: Request, call_next: Callable) -> Response:
