#!/usr/bin/env python3
"""
Enhanced Knowledge Base RAG Engine with Warming & Heartbeat
Ported and enhanced from Performia knowledge_rag_v2.py

Features:
- Automatic startup warming for reduced first-query latency
- Semantic query caching with LRU eviction
- Background heartbeat for continuous interaction
- Performance metrics and health monitoring
- Auto-cache invalidation on file changes
- Multi-directory knowledge base support
- Progress callbacks for long operations
- Enhanced error handling and recovery
"""

from pathlib import Path
import json
import pickle
import time
import hashlib
import threading
import logging
from typing import Dict, List, Tuple, Optional, Callable
from tenacity import retry, stop_after_attempt, wait_exponential, retry_if_exception_type
from knowledgebeast.core.config import KnowledgeBeastConfig
from knowledgebeast.core.cache import LRUCache
from knowledgebeast.core.constants import (
    MAX_RETRY_ATTEMPTS,
    RETRY_MIN_WAIT_SECONDS,
    RETRY_MAX_WAIT_SECONDS,
    RETRY_MULTIPLIER,
    CACHE_TEMP_SUFFIX,
    JSON_INDENT,
    ERR_EMPTY_SEARCH_TERMS
)

# Configure logging
logger = logging.getLogger(__name__)

# Graceful dependency degradation for docling
try:
    from docling.document_converter import DocumentConverter
    DOCLING_AVAILABLE = True
    logger.info("Docling document converter loaded successfully")
except ImportError:
    DOCLING_AVAILABLE = False
    logger.warning("Docling not available, using fallback converter")

    class FallbackConverter:
        """Fallback converter for when docling is not available."""

        def convert(self, path: Path):
            """Simple markdown reader fallback.

            Args:
                path: Path to markdown file

            Returns:
                SimpleNamespace with document structure
            """
            from types import SimpleNamespace

            try:
                with open(path, 'r', encoding='utf-8') as f:
                    content = f.read()

                return SimpleNamespace(
                    document=SimpleNamespace(
                        name=path.name,
                        export_to_markdown=lambda: content
                    )
                )
            except Exception as e:
                logger.error(f"Fallback converter failed for {path}: {e}")
                raise

    DocumentConverter = FallbackConverter


class KnowledgeBase:
    """
    RAG Knowledge Base with warming, caching, and performance optimization.

    Features:
    - Multi-directory knowledge base support
    - Automatic cache warming on startup
    - LRU query caching with configurable size
    - Stale cache detection and auto-rebuild
    - Progress callbacks for long operations
    - Thread-safe operation
    - Comprehensive error handling

    Usage:
        # With config object
        config = KnowledgeBeastConfig(
            knowledge_dirs=[Path("kb1"), Path("kb2")],
            auto_warm=True
        )
        kb = KnowledgeBase(config)
        results = kb.query("librosa best practices")
        stats = kb.get_stats()

        # With defaults
        kb = KnowledgeBase()
        results = kb.query("audio processing")
    """

    def __init__(
        self,
        config: Optional[KnowledgeBeastConfig] = None,
        progress_callback: Optional[Callable[[str, int, int], None]] = None
    ):
        """
        Initialize Knowledge Base with optional config and callbacks.

        Args:
            config: KnowledgeBeastConfig instance (uses defaults if None)
            progress_callback: Optional callback for progress updates
                              Signature: callback(message: str, current: int, total: int)
        """
        self.config = config or KnowledgeBeastConfig()
        self.progress_callback = progress_callback if config and config.enable_progress_callbacks else None

        # Thread safety lock (reentrant for nested operations)
        self._lock = threading.RLock()

        # Initialize components
        self.converter = DocumentConverter()
        self.documents: Dict = {}
        self.index: Dict = {}
        self.query_cache: LRUCache[str, List[Tuple[str, Dict]]] = LRUCache(
            capacity=self.config.max_cache_size
        )
        self.last_access = time.time()

        # Performance metrics
        self.stats = {
            'queries': 0,
            'cache_hits': 0,
            'cache_misses': 0,
            'warm_queries': 0,
            'last_warm_time': None,
            'total_documents': 0,
            'total_terms': 0
        }

        # Auto-warm if configured
        if self.config.auto_warm:
            self.warm_up()

    def _report_progress(self, message: str, current: int = 0, total: int = 0) -> None:
        """Report progress if callback is configured."""
        if self.progress_callback:
            try:
                self.progress_callback(message, current, total)
            except Exception as e:
                logger.warning(f"Progress callback error: {e}")
                if self.config.verbose:
                    print(f"⚠️  Progress callback error: {e}")

    def warm_up(self) -> None:
        """
        Pre-load and warm up the knowledge base.
        Executes common queries to populate cache and reduce first-query latency.
        """
        logger.info("Warming up knowledge base...")
        if self.config.verbose:
            print("🔥 Warming up knowledge base...")

        start = time.time()

        try:
            # Load documents and index
            self.ingest_all()

            # Pre-execute warming queries to populate cache
            total_queries = len(self.config.warming_queries)
            for i, query in enumerate(self.config.warming_queries, 1):
                self._report_progress(f"Warming query: {query[:50]}...", i, total_queries)
                try:
                    self.query(query, use_cache=True)  # Populate cache - FIXED!
                    self.stats['warm_queries'] += 1
                except Exception as e:
                    logger.warning(f"Warming query failed '{query}': {e}")
                    if self.config.verbose:
                        print(f"⚠️  Warming query failed '{query}': {e}")

            elapsed = time.time() - start
            self.stats['last_warm_time'] = elapsed

            logger.info(f"Knowledge base warmed in {elapsed:.2f}s - {len(self.documents)} documents, {len(self.index)} terms, {self.stats['warm_queries']} queries")
            if self.config.verbose:
                print(f"✅ Knowledge base warmed in {elapsed:.2f}s")
                print(f"   - {len(self.documents)} documents loaded")
                print(f"   - {len(self.index)} unique terms indexed")
                print(f"   - {self.stats['warm_queries']} warming queries executed\n")

        except Exception as e:
            logger.error(f"Warming failed: {e}", exc_info=True)
            if self.config.verbose:
                print(f"❌ Warming failed: {e}")
            raise

    def ingest_all(self) -> None:
        """
        Ingest all markdown files from all configured knowledge base directories.
        Uses cached index if available and up-to-date.
        Auto-rebuilds if any source files are newer than cache.

        Raises:
            FileNotFoundError: If knowledge directories don't exist
            PermissionError: If cache file can't be read/written
        """
        cache_path = Path(self.config.cache_file)

        # Check if cache exists and is valid
        if cache_path.exists():
            try:
                cache_is_stale = self._is_cache_stale(cache_path)

                if not cache_is_stale:
                    # Cache is valid, use it
                    cached_data = None
                    migrated = False

                    # Try JSON first (secure format)
                    try:
                        with open(cache_path, 'r', encoding='utf-8') as f:
                            cached_data = json.load(f)
                            logger.info("Loaded cache from JSON format")
                    except (json.JSONDecodeError, UnicodeDecodeError):
                        # Legacy pickle file - migrate it
                        logger.warning("Detected legacy pickle cache, migrating to JSON")
                        if self.config.verbose:
                            print("🔄 Migrating legacy cache to secure JSON format...")

                        try:
                            with open(cache_path, 'rb') as f:
                                cached_data = pickle.load(f)
                            migrated = True
                        except Exception as pickle_error:
                            logger.error(f"Failed to load legacy pickle cache: {pickle_error}")
                            raise

                    if cached_data:
                        self.documents = cached_data['documents']
                        self.index = cached_data['index']

                        # If we migrated from pickle, save as JSON
                        if migrated:
                            try:
                                with open(cache_path, 'w', encoding='utf-8') as f:
                                    json.dump(cached_data, f, indent=2)
                                logger.info("Successfully migrated cache to JSON format")
                                if self.config.verbose:
                                    print("✅ Cache migrated to JSON format\n")
                            except Exception as save_error:
                                logger.error(f"Failed to save migrated cache: {save_error}")

                    self.stats['total_documents'] = len(self.documents)
                    self.stats['total_terms'] = len(self.index)

                    logger.info(f"Loaded knowledge base from cache - {len(self.documents)} documents, {len(self.index)} terms")
                    if self.config.verbose:
                        print("📚 Loaded knowledge base from cache (up-to-date)")
                        print(f"   - {len(self.documents)} documents indexed")
                        print(f"   - {len(self.index)} unique terms\n")
                    return
                else:
                    logger.info("Cache is stale, rebuilding index...")
                    if self.config.verbose:
                        print("   Rebuilding index...\n")

            except Exception as e:
                logger.error(f"Cache validation failed: {e}", exc_info=True)
                if self.config.verbose:
                    print(f"⚠️  Cache validation failed: {e}, re-ingesting...")

        # Build fresh index
        self._build_index()

        # Save cache for faster subsequent loads
        self._save_cache(cache_path)

    def _is_cache_stale(self, cache_path: Path) -> bool:
        """Check if cache is stale compared to source files."""
        try:
            cache_mtime = cache_path.stat().st_mtime

            # Collect all markdown files from all directories
            all_md_files = []
            for kb_dir in self.config.knowledge_dirs:
                if not kb_dir.exists():
                    if self.config.verbose:
                        print(f"⚠️  Knowledge directory not found: {kb_dir}")
                    continue

                md_files = list(kb_dir.rglob("*.md"))
                md_files = [f for f in md_files if not f.is_symlink()]
                all_md_files.extend(md_files)

            # Check if any file is newer than cache
            for md_file in all_md_files:
                if md_file.stat().st_mtime > cache_mtime:
                    logger.debug(f"Cache is stale (newer file: {md_file.name})")
                    if self.config.verbose:
                        print(f"🔄 Cache is stale (newer file: {md_file.name})")
                    return True

            # Check if file count changed
            cached_data = None

            # Try JSON first (secure format)
            try:
                with open(cache_path, 'r', encoding='utf-8') as f:
                    cached_data = json.load(f)
            except (json.JSONDecodeError, UnicodeDecodeError):
                # Legacy pickle file
                try:
                    with open(cache_path, 'rb') as f:
                        cached_data = pickle.load(f)
                except Exception as pickle_error:
                    logger.error(f"Failed to load cache for staleness check: {pickle_error}")
                    return True

            if cached_data and len(cached_data['documents']) != len(all_md_files):
                logger.debug(f"Cache is stale (file count changed: {len(cached_data['documents'])} → {len(all_md_files)})")
                if self.config.verbose:
                    print(f"🔄 Cache is stale (file count changed: "
                          f"{len(cached_data['documents'])} → {len(all_md_files)})")
                return True

            return False

        except Exception as e:
            logger.error(f"Cache staleness check failed: {e}", exc_info=True)
            if self.config.verbose:
                print(f"⚠️  Cache staleness check failed: {e}")
            return True

    @retry(
        stop=stop_after_attempt(MAX_RETRY_ATTEMPTS),
        wait=wait_exponential(multiplier=RETRY_MULTIPLIER, min=RETRY_MIN_WAIT_SECONDS, max=RETRY_MAX_WAIT_SECONDS),
        retry=retry_if_exception_type((OSError, IOError)),
        reraise=True
    )
    def _convert_document_with_retry(self, path: Path):
        """Convert document with retry logic for I/O errors.

        Args:
            path: Path to document file

        Returns:
            Converted document result

        Raises:
            Exception: If conversion fails after retries
        """
        return self.converter.convert(path)

    def _build_index(self) -> None:
        """Build document index from all knowledge directories."""
        logger.info("Ingesting knowledge base...")
        if self.config.verbose:
            print("📚 Ingesting knowledge base...")

        # Collect all markdown files (can be done without lock - read-only)
        all_md_files = []
        for kb_dir in self.config.knowledge_dirs:
            if not kb_dir.exists():
                logger.warning(f"Skipping non-existent directory: {kb_dir}")
                if self.config.verbose:
                    print(f"⚠️  Skipping non-existent directory: {kb_dir}")
                continue

            md_files = list(kb_dir.rglob("*.md"))
            md_files = [f for f in md_files if not f.is_symlink()]
            all_md_files.extend([(kb_dir, f) for f in md_files])

        logger.info(f"Found {len(all_md_files)} documents across {len(self.config.knowledge_dirs)} directories")
        if self.config.verbose:
            print(f"   Found {len(all_md_files)} documents across {len(self.config.knowledge_dirs)} directories")

        # Build new index in local variables
        new_documents = {}
        new_index = {}

        # Process each file (document conversion can be parallel, indexing is local)
        for i, (kb_dir, md_file) in enumerate(all_md_files, 1):
            self._report_progress(f"Ingesting {md_file.name}", i, len(all_md_files))

            try:
                result = self._convert_document_with_retry(md_file)
                if result.document:
                    # Store document with relative path from its knowledge dir
                    doc_id = str(md_file.relative_to(kb_dir.parent))
                    new_documents[doc_id] = {
                        'path': str(md_file),
                        'content': result.document.export_to_markdown(),
                        'name': result.document.name,
                        'kb_dir': str(kb_dir)
                    }

                    # Build simple word index
                    content_lower = new_documents[doc_id]['content'].lower()
                    words = content_lower.split()
                    for word in set(words):
                        if word not in new_index:
                            new_index[word] = []
                        new_index[word].append(doc_id)

                    logger.debug(f"Ingested: {doc_id}")
                    if self.config.verbose:
                        print(f"   ✅ Ingested: {doc_id}")

            except Exception as e:
                logger.error(f"Failed to ingest {md_file}: {e}", exc_info=True)
                if self.config.verbose:
                    print(f"   ❌ Failed to ingest {md_file}: {e}")

        # Atomically replace shared state with lock
        with self._lock:
            self.documents = new_documents
            self.index = new_index
            self.stats['total_documents'] = len(self.documents)
            self.stats['total_terms'] = len(self.index)

        logger.info(f"Ingestion complete! {len(new_documents)} documents, {len(new_index)} terms")
        if self.config.verbose:
            print(f"\n✅ Ingestion complete!")
            print(f"   - {len(self.documents)} documents indexed")
            print(f"   - {len(self.index)} unique terms\n")

    @retry(
        stop=stop_after_attempt(MAX_RETRY_ATTEMPTS),
        wait=wait_exponential(multiplier=RETRY_MULTIPLIER, min=RETRY_MIN_WAIT_SECONDS, max=RETRY_MAX_WAIT_SECONDS),
        retry=retry_if_exception_type((OSError, IOError)),
        reraise=True
    )
    def _save_cache(self, cache_path: Path) -> None:
        """Save index to cache file using secure JSON format with retry logic.

        Retries up to 3 times with exponential backoff for I/O errors.
        """
        try:
            cache_data = {'documents': self.documents, 'index': self.index}
            # Ensure parent directory exists
            cache_path.parent.mkdir(parents=True, exist_ok=True)
            # Write to temp file first, then atomic rename
            temp_path = cache_path.with_suffix(CACHE_TEMP_SUFFIX)
            with open(temp_path, 'w', encoding='utf-8') as f:
                json.dump(cache_data, f, indent=JSON_INDENT, ensure_ascii=False)
            # Atomic rename
            temp_path.replace(cache_path)
            logger.info(f"Saved cache to {cache_path}")
            if self.config.verbose:
                print(f"💾 Cached knowledge base to {cache_path}\n")
        except Exception as e:
            logger.error(f"Failed to save cache: {e}", exc_info=True)
            raise

    def query(self, search_terms: str, use_cache: bool = True) -> List[Tuple[str, Dict]]:
        """
        Query the knowledge base for relevant documents with semantic caching.

        Args:
            search_terms: Search query string
            use_cache: If True, use cached results if available

        Returns:
            List of (doc_id, document) tuples sorted by relevance

        Raises:
            ValueError: If search_terms is empty
        """
        if not search_terms or not search_terms.strip():
            raise ValueError(ERR_EMPTY_SEARCH_TERMS)

<<<<<<< HEAD
        # Single lock for stats update
=======
        # Update stats (thread-safe with lock)
>>>>>>> 757716f2
        with self._lock:
            self.stats['queries'] += 1
            self.last_access = time.time()

        # Generate cache key from query
        cache_key = self._generate_cache_key(search_terms)

<<<<<<< HEAD
        # Check cache (LRU cache is now thread-safe)
=======
        # Check cache with LRU update (cache is thread-safe)
>>>>>>> 757716f2
        if use_cache:
            cached_result = self.query_cache.get(cache_key)
            if cached_result is not None:
                with self._lock:
                    self.stats['cache_hits'] += 1
                return cached_result

        with self._lock:
            self.stats['cache_misses'] += 1

<<<<<<< HEAD
        # Execute query with minimal lock scope using snapshot pattern
        try:
            search_terms_list = search_terms.lower().split() if isinstance(search_terms, str) else search_terms

            # Create index snapshot with minimal lock time
            # This allows concurrent queries to proceed without blocking each other
            with self._lock:
                index_snapshot = {
                    term: list(self.index.get(term, []))
                    for term in search_terms_list
                }

            # Search WITHOUT holding lock - this is the performance optimization!
            # Multiple queries can now execute in parallel
            matches = {}
            for term, doc_ids in index_snapshot.items():
                for doc_id in doc_ids:
                    matches[doc_id] = matches.get(doc_id, 0) + 1

            # Sort by relevance (number of matching terms)
            sorted_matches = sorted(matches.items(), key=lambda x: x[1], reverse=True)

            # Get document data with single lock
            with self._lock:
                results = [(doc_id, dict(self.documents[doc_id]))
                           for doc_id, _ in sorted_matches]

            # Cache results (LRU cache is thread-safe)
=======
        # Execute query (need lock for reading index and documents)
        try:
            search_terms_list = search_terms.lower().split() if isinstance(search_terms, str) else search_terms

            # Find documents containing search terms (read-only, needs lock)
            with self._lock:
                matches = {}
                for term in search_terms_list:
                    if term in self.index:
                        for doc_id in self.index[term]:
                            matches[doc_id] = matches.get(doc_id, 0) + 1

                # Sort by relevance (number of matching terms)
                sorted_matches = sorted(matches.items(), key=lambda x: x[1], reverse=True)
                # Deep copy document data to avoid returning references
                results = [(doc_id, dict(self.documents[doc_id])) for doc_id, score in sorted_matches]

            # Cache results with LRU (cache is thread-safe)
>>>>>>> 757716f2
            if use_cache:
                self.query_cache.put(cache_key, results)

            return results

        except Exception as e:
            logger.error(f"Query error: {e}", exc_info=True)
            raise

    def get_answer(self, question: str, max_content_length: int = 500) -> str:
        """
        Get answer to a specific question.

        Args:
            question: Question string
            max_content_length: Maximum content length to return

        Returns:
            Formatted answer with most relevant document content
        """
        try:
            results = self.query(question)

            if not results:
                return "❌ No relevant documentation found."

            # Return most relevant document
            doc_id, doc = results[0]
            content_preview = doc['content'][:max_content_length]
            if len(doc['content']) > max_content_length:
                content_preview += "..."

            return f"📄 **{doc['name']}** ({doc_id})\n\n{content_preview}"

        except Exception as e:
            return f"❌ Error getting answer: {e}"

    def _generate_cache_key(self, query: str) -> str:
        """
        Generate deterministic cache key from query.

        Args:
            query: Query string

        Returns:
            MD5 hash of normalized query
        """
        return hashlib.md5(query.lower().strip().encode()).hexdigest()

    def get_stats(self) -> Dict:
        """
        Return performance statistics.

        Returns:
            Dictionary with performance metrics
        """
        total_queries = self.stats['cache_hits'] + self.stats['cache_misses']
        hit_rate = (self.stats['cache_hits'] / total_queries * 100) if total_queries > 0 else 0

        return {
            **self.stats,
            'cache_hit_rate': f"{hit_rate:.1f}%",
            'total_queries': total_queries,
            'documents': len(self.documents),
            'terms': len(self.index),
            'cached_queries': len(self.query_cache),
            'last_access_age': f"{time.time() - self.last_access:.1f}s ago",
            'knowledge_dirs': [str(d) for d in self.config.knowledge_dirs]
        }

    def clear_cache(self) -> None:
        """Clear query cache (useful for testing or memory management)."""
        self.query_cache.clear()
        logger.info("Query cache cleared")
        if self.config.verbose:
            print("🧹 Query cache cleared")

    def rebuild_index(self) -> None:
        """Force rebuild of the document index."""
        logger.info("Forcing index rebuild...")
        if self.config.verbose:
            print("🔄 Forcing index rebuild...")
        self._build_index()
        cache_path = Path(self.config.cache_file)
        self._save_cache(cache_path)
        # Clear query cache as index has changed
        self.clear_cache()

    def __enter__(self) -> "KnowledgeBase":
        """Context manager entry."""
        return self

    def __exit__(self, exc_type, exc_val, exc_tb) -> None:
        """Context manager exit - cleanup resources."""
        try:
            with self._lock:
                # Clear caches to free memory
                self.query_cache.clear()
                logger.info("Cleared query cache on exit")

                # Clear references to allow GC
                self.documents.clear()
                self.index.clear()
                logger.info("Cleared document index on exit")

                # Close converter if it has resources
                if hasattr(self.converter, 'close') and callable(self.converter.close):
                    self.converter.close()
                    logger.info("Closed document converter")

        except Exception as e:
            logger.error(f"Cleanup error in __exit__: {e}", exc_info=True)

        # Don't suppress exceptions from the with block
        return False<|MERGE_RESOLUTION|>--- conflicted
+++ resolved
@@ -477,11 +477,7 @@
         if not search_terms or not search_terms.strip():
             raise ValueError(ERR_EMPTY_SEARCH_TERMS)
 
-<<<<<<< HEAD
-        # Single lock for stats update
-=======
         # Update stats (thread-safe with lock)
->>>>>>> 757716f2
         with self._lock:
             self.stats['queries'] += 1
             self.last_access = time.time()
@@ -489,11 +485,7 @@
         # Generate cache key from query
         cache_key = self._generate_cache_key(search_terms)
 
-<<<<<<< HEAD
         # Check cache (LRU cache is now thread-safe)
-=======
-        # Check cache with LRU update (cache is thread-safe)
->>>>>>> 757716f2
         if use_cache:
             cached_result = self.query_cache.get(cache_key)
             if cached_result is not None:
@@ -504,7 +496,6 @@
         with self._lock:
             self.stats['cache_misses'] += 1
 
-<<<<<<< HEAD
         # Execute query with minimal lock scope using snapshot pattern
         try:
             search_terms_list = search_terms.lower().split() if isinstance(search_terms, str) else search_terms
@@ -533,26 +524,6 @@
                            for doc_id, _ in sorted_matches]
 
             # Cache results (LRU cache is thread-safe)
-=======
-        # Execute query (need lock for reading index and documents)
-        try:
-            search_terms_list = search_terms.lower().split() if isinstance(search_terms, str) else search_terms
-
-            # Find documents containing search terms (read-only, needs lock)
-            with self._lock:
-                matches = {}
-                for term in search_terms_list:
-                    if term in self.index:
-                        for doc_id in self.index[term]:
-                            matches[doc_id] = matches.get(doc_id, 0) + 1
-
-                # Sort by relevance (number of matching terms)
-                sorted_matches = sorted(matches.items(), key=lambda x: x[1], reverse=True)
-                # Deep copy document data to avoid returning references
-                results = [(doc_id, dict(self.documents[doc_id])) for doc_id, score in sorted_matches]
-
-            # Cache results with LRU (cache is thread-safe)
->>>>>>> 757716f2
             if use_cache:
                 self.query_cache.put(cache_key, results)
 
