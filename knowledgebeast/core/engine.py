#!/usr/bin/env python3
"""
Enhanced Knowledge Base RAG Engine with Warming & Heartbeat
Ported and enhanced from Performia knowledge_rag_v2.py

Features:
- Automatic startup warming for reduced first-query latency
- Semantic query caching with LRU eviction
- Background heartbeat for continuous interaction
- Performance metrics and health monitoring
- Auto-cache invalidation on file changes
- Multi-directory knowledge base support
- Progress callbacks for long operations
- Enhanced error handling and recovery
"""

from pathlib import Path
import json
import pickle
import time
import hashlib
import threading
import logging
<<<<<<< HEAD
from concurrent.futures import ProcessPoolExecutor, as_completed
from multiprocessing import cpu_count
=======
>>>>>>> b1f6947f
from typing import Dict, List, Tuple, Optional, Callable
from tenacity import retry, stop_after_attempt, wait_exponential, retry_if_exception_type
from knowledgebeast.core.config import KnowledgeBeastConfig
from knowledgebeast.core.cache import LRUCache
from knowledgebeast.core.constants import (
    MAX_RETRY_ATTEMPTS,
    RETRY_MIN_WAIT_SECONDS,
    RETRY_MAX_WAIT_SECONDS,
    RETRY_MULTIPLIER,
    CACHE_TEMP_SUFFIX,
    JSON_INDENT,
    ERR_EMPTY_SEARCH_TERMS
)

# Configure logging
logger = logging.getLogger(__name__)

# Graceful dependency degradation for docling
try:
    from docling.document_converter import DocumentConverter
    DOCLING_AVAILABLE = True
    logger.info("Docling document converter loaded successfully")
except ImportError:
    DOCLING_AVAILABLE = False
    logger.warning("Docling not available, using fallback converter")

    class FallbackConverter:
        """Fallback converter for when docling is not available."""

        def convert(self, path: Path):
            """Simple markdown reader fallback.

            Args:
                path: Path to markdown file

            Returns:
                SimpleNamespace with document structure
            """
            from types import SimpleNamespace

            try:
                with open(path, 'r', encoding='utf-8') as f:
                    content = f.read()

                return SimpleNamespace(
                    document=SimpleNamespace(
                        name=path.name,
                        export_to_markdown=lambda: content
                    )
                )
            except Exception as e:
                logger.error(f"Fallback converter failed for {path}: {e}")
                raise

    DocumentConverter = FallbackConverter
<<<<<<< HEAD


def _process_single_document(args: Tuple[Path, Path, bool]) -> Optional[Dict]:
    """Process a single document for parallel ingestion.

    This function is designed to be called from ProcessPoolExecutor.
    It's a module-level function (not a method) to be picklable.

    Args:
        args: Tuple of (kb_dir, md_file, use_fallback_converter)

    Returns:
        Dictionary with document data or None on failure
    """
    kb_dir, md_file, use_fallback = args

    try:
        # Create converter instance in this process
        if use_fallback or not DOCLING_AVAILABLE:
            converter = FallbackConverter()
        else:
            converter = DocumentConverter()

        # Convert document
        result = converter.convert(md_file)

        if result.document:
            # Build document data
            doc_id = str(md_file.relative_to(kb_dir.parent))
            doc_data = {
                'doc_id': doc_id,
                'path': str(md_file),
                'content': result.document.export_to_markdown(),
                'name': result.document.name,
                'kb_dir': str(kb_dir)
            }

            # Build word index for this document
            content_lower = doc_data['content'].lower()
            words = content_lower.split()
            doc_data['words'] = set(words)  # Unique words in this doc

            return doc_data

    except Exception as e:
        logger.error(f"Failed to process {md_file}: {e}")
        return None

    return None
=======
>>>>>>> b1f6947f


class KnowledgeBase:
    """
    RAG Knowledge Base with warming, caching, and performance optimization.

    Features:
    - Multi-directory knowledge base support
    - Automatic cache warming on startup
    - LRU query caching with configurable size
    - Stale cache detection and auto-rebuild
    - Progress callbacks for long operations
    - Thread-safe operation
    - Comprehensive error handling

    Usage:
        # With config object
        config = KnowledgeBeastConfig(
            knowledge_dirs=[Path("kb1"), Path("kb2")],
            auto_warm=True
        )
        kb = KnowledgeBase(config)
        results = kb.query("librosa best practices")
        stats = kb.get_stats()

        # With defaults
        kb = KnowledgeBase()
        results = kb.query("audio processing")
    """

    def __init__(
        self,
        config: Optional[KnowledgeBeastConfig] = None,
        progress_callback: Optional[Callable[[str, int, int], None]] = None
    ):
        """
        Initialize Knowledge Base with optional config and callbacks.

        Args:
            config: KnowledgeBeastConfig instance (uses defaults if None)
            progress_callback: Optional callback for progress updates
                              Signature: callback(message: str, current: int, total: int)
        """
        self.config = config or KnowledgeBeastConfig()
        self.progress_callback = progress_callback if config and config.enable_progress_callbacks else None

        # Thread safety lock (reentrant for nested operations)
        self._lock = threading.RLock()

        # Initialize components
        self.converter = DocumentConverter()
        self.documents: Dict = {}
        self.index: Dict = {}
        self.query_cache: LRUCache[str, List[Tuple[str, Dict]]] = LRUCache(
            capacity=self.config.max_cache_size
        )
        self.last_access = time.time()

        # Performance metrics
        self.stats = {
            'queries': 0,
            'cache_hits': 0,
            'cache_misses': 0,
            'warm_queries': 0,
            'last_warm_time': None,
            'total_documents': 0,
            'total_terms': 0
        }

        # Auto-warm if configured
        if self.config.auto_warm:
            self.warm_up()

    def _report_progress(self, message: str, current: int = 0, total: int = 0) -> None:
        """Report progress if callback is configured."""
        if self.progress_callback:
            try:
                self.progress_callback(message, current, total)
            except Exception as e:
                logger.warning(f"Progress callback error: {e}")
                if self.config.verbose:
                    print(f"⚠️  Progress callback error: {e}")

    def warm_up(self) -> None:
        """
        Pre-load and warm up the knowledge base.
        Executes common queries to populate cache and reduce first-query latency.
        """
        logger.info("Warming up knowledge base...")
        if self.config.verbose:
            print("🔥 Warming up knowledge base...")

        start = time.time()

        try:
            # Load documents and index
            self.ingest_all()

            # Pre-execute warming queries to populate cache
            total_queries = len(self.config.warming_queries)
            for i, query in enumerate(self.config.warming_queries, 1):
                self._report_progress(f"Warming query: {query[:50]}...", i, total_queries)
                try:
                    self.query(query, use_cache=True)  # Populate cache - FIXED!
                    self.stats['warm_queries'] += 1
                except Exception as e:
                    logger.warning(f"Warming query failed '{query}': {e}")
                    if self.config.verbose:
                        print(f"⚠️  Warming query failed '{query}': {e}")

            elapsed = time.time() - start
            self.stats['last_warm_time'] = elapsed

            logger.info(f"Knowledge base warmed in {elapsed:.2f}s - {len(self.documents)} documents, {len(self.index)} terms, {self.stats['warm_queries']} queries")
            if self.config.verbose:
                print(f"✅ Knowledge base warmed in {elapsed:.2f}s")
                print(f"   - {len(self.documents)} documents loaded")
                print(f"   - {len(self.index)} unique terms indexed")
                print(f"   - {self.stats['warm_queries']} warming queries executed\n")

        except Exception as e:
            logger.error(f"Warming failed: {e}", exc_info=True)
            if self.config.verbose:
                print(f"❌ Warming failed: {e}")
            raise

    def ingest_all(self) -> None:
        """
        Ingest all markdown files from all configured knowledge base directories.
        Uses cached index if available and up-to-date.
        Auto-rebuilds if any source files are newer than cache.

        Raises:
            FileNotFoundError: If knowledge directories don't exist
            PermissionError: If cache file can't be read/written
        """
        cache_path = Path(self.config.cache_file)

        # Check if cache exists and is valid
        if cache_path.exists():
            try:
                cache_is_stale = self._is_cache_stale(cache_path)

                if not cache_is_stale:
                    # Cache is valid, use it
                    cached_data = None
                    migrated = False

                    # Try JSON first (secure format)
                    try:
                        with open(cache_path, 'r', encoding='utf-8') as f:
                            cached_data = json.load(f)
                            logger.info("Loaded cache from JSON format")
                    except (json.JSONDecodeError, UnicodeDecodeError):
                        # Legacy pickle file - migrate it
                        logger.warning("Detected legacy pickle cache, migrating to JSON")
                        if self.config.verbose:
                            print("🔄 Migrating legacy cache to secure JSON format...")

                        try:
                            with open(cache_path, 'rb') as f:
                                cached_data = pickle.load(f)
                            migrated = True
                        except Exception as pickle_error:
                            logger.error(f"Failed to load legacy pickle cache: {pickle_error}")
                            raise

                    if cached_data:
                        self.documents = cached_data['documents']
                        self.index = cached_data['index']

                        # If we migrated from pickle, save as JSON
                        if migrated:
                            try:
                                with open(cache_path, 'w', encoding='utf-8') as f:
                                    json.dump(cached_data, f, indent=2)
                                logger.info("Successfully migrated cache to JSON format")
                                if self.config.verbose:
                                    print("✅ Cache migrated to JSON format\n")
                            except Exception as save_error:
                                logger.error(f"Failed to save migrated cache: {save_error}")

                    self.stats['total_documents'] = len(self.documents)
                    self.stats['total_terms'] = len(self.index)

                    logger.info(f"Loaded knowledge base from cache - {len(self.documents)} documents, {len(self.index)} terms")
                    if self.config.verbose:
                        print("📚 Loaded knowledge base from cache (up-to-date)")
                        print(f"   - {len(self.documents)} documents indexed")
                        print(f"   - {len(self.index)} unique terms\n")
                    return
                else:
                    logger.info("Cache is stale, rebuilding index...")
                    if self.config.verbose:
                        print("   Rebuilding index...\n")

            except Exception as e:
                logger.error(f"Cache validation failed: {e}", exc_info=True)
                if self.config.verbose:
                    print(f"⚠️  Cache validation failed: {e}, re-ingesting...")

        # Build fresh index
        self._build_index()

        # Save cache for faster subsequent loads
        self._save_cache(cache_path)

    def _is_cache_stale(self, cache_path: Path) -> bool:
        """Check if cache is stale compared to source files."""
        try:
            cache_mtime = cache_path.stat().st_mtime

            # Collect all markdown files from all directories
            all_md_files = []
            for kb_dir in self.config.knowledge_dirs:
                if not kb_dir.exists():
                    if self.config.verbose:
                        print(f"⚠️  Knowledge directory not found: {kb_dir}")
                    continue

                md_files = list(kb_dir.rglob("*.md"))
                md_files = [f for f in md_files if not f.is_symlink()]
                all_md_files.extend(md_files)

            # Check if any file is newer than cache
            for md_file in all_md_files:
                if md_file.stat().st_mtime > cache_mtime:
                    logger.debug(f"Cache is stale (newer file: {md_file.name})")
                    if self.config.verbose:
                        print(f"🔄 Cache is stale (newer file: {md_file.name})")
                    return True

            # Check if file count changed
            cached_data = None

            # Try JSON first (secure format)
            try:
                with open(cache_path, 'r', encoding='utf-8') as f:
                    cached_data = json.load(f)
            except (json.JSONDecodeError, UnicodeDecodeError):
                # Legacy pickle file
                try:
                    with open(cache_path, 'rb') as f:
                        cached_data = pickle.load(f)
                except Exception as pickle_error:
                    logger.error(f"Failed to load cache for staleness check: {pickle_error}")
                    return True

            if cached_data and len(cached_data['documents']) != len(all_md_files):
                logger.debug(f"Cache is stale (file count changed: {len(cached_data['documents'])} → {len(all_md_files)})")
                if self.config.verbose:
                    print(f"🔄 Cache is stale (file count changed: "
                          f"{len(cached_data['documents'])} → {len(all_md_files)})")
                return True

            return False

        except Exception as e:
            logger.error(f"Cache staleness check failed: {e}", exc_info=True)
            if self.config.verbose:
                print(f"⚠️  Cache staleness check failed: {e}")
            return True

    @retry(
        stop=stop_after_attempt(MAX_RETRY_ATTEMPTS),
        wait=wait_exponential(multiplier=RETRY_MULTIPLIER, min=RETRY_MIN_WAIT_SECONDS, max=RETRY_MAX_WAIT_SECONDS),
        retry=retry_if_exception_type((OSError, IOError)),
        reraise=True
    )
    def _convert_document_with_retry(self, path: Path):
        """Convert document with retry logic for I/O errors.

        Args:
            path: Path to document file

        Returns:
            Converted document result

        Raises:
            Exception: If conversion fails after retries
        """
        return self.converter.convert(path)

    def _build_index(self) -> None:
<<<<<<< HEAD
        """Build document index from all knowledge directories using parallel processing."""
        logger.info("Ingesting knowledge base with parallel processing...")
        if self.config.verbose:
            print("📚 Ingesting knowledge base with parallel processing...")
=======
        """Build document index from all knowledge directories."""
        logger.info("Ingesting knowledge base...")
        if self.config.verbose:
            print("📚 Ingesting knowledge base...")
>>>>>>> b1f6947f

        # Collect all markdown files (can be done without lock - read-only)
        all_md_files = []
        for kb_dir in self.config.knowledge_dirs:
            if not kb_dir.exists():
                logger.warning(f"Skipping non-existent directory: {kb_dir}")
                if self.config.verbose:
                    print(f"⚠️  Skipping non-existent directory: {kb_dir}")
                continue

            md_files = list(kb_dir.rglob("*.md"))
            md_files = [f for f in md_files if not f.is_symlink()]
            all_md_files.extend([(kb_dir, f) for f in md_files])

        logger.info(f"Found {len(all_md_files)} documents across {len(self.config.knowledge_dirs)} directories")
        if self.config.verbose:
            print(f"   Found {len(all_md_files)} documents across {len(self.config.knowledge_dirs)} directories")

        # Build new index in local variables
        new_documents = {}
        new_index = {}
<<<<<<< HEAD

        # Determine if using fallback converter
        use_fallback = not DOCLING_AVAILABLE

        # Use parallel processing for CPU-bound document conversion
        max_workers = min(cpu_count(), 8)  # Cap at 8 to avoid overwhelming system

        if len(all_md_files) > 1 and max_workers > 1:
            logger.info(f"Using {max_workers} parallel workers for document processing")
            if self.config.verbose:
                print(f"   Using {max_workers} parallel workers for faster ingestion")

            # Prepare arguments for parallel processing
            process_args = [(kb_dir, md_file, use_fallback) for kb_dir, md_file in all_md_files]

            # Process documents in parallel
            with ProcessPoolExecutor(max_workers=max_workers) as executor:
                # Submit all document conversions
                futures = {
                    executor.submit(_process_single_document, args): args
                    for args in process_args
                }

                # Collect results as they complete
                completed = 0
                for future in as_completed(futures):
                    completed += 1
                    args = futures[future]
                    kb_dir, md_file, _ = args

                    self._report_progress(f"Processing {md_file.name}", completed, len(all_md_files))

                    try:
                        doc_data = future.result()
                        if doc_data:
                            doc_id = doc_data['doc_id']

                            # Store document
                            new_documents[doc_id] = {
                                'path': doc_data['path'],
                                'content': doc_data['content'],
                                'name': doc_data['name'],
                                'kb_dir': doc_data['kb_dir']
                            }

                            # Build inverted index from words
                            for word in doc_data['words']:
                                if word not in new_index:
                                    new_index[word] = []
                                new_index[word].append(doc_id)

                            logger.debug(f"Ingested: {doc_id}")
                            if self.config.verbose:
                                print(f"   ✅ Ingested: {doc_id}")
                    except Exception as e:
                        logger.error(f"Failed to process {md_file}: {e}", exc_info=True)
                        if self.config.verbose:
                            print(f"   ❌ Failed to process {md_file}: {e}")
        else:
            # Fallback to sequential processing for small datasets
            logger.info("Using sequential processing (small dataset or single worker)")
            for i, (kb_dir, md_file) in enumerate(all_md_files, 1):
                self._report_progress(f"Ingesting {md_file.name}", i, len(all_md_files))

                try:
                    result = self._convert_document_with_retry(md_file)
                    if result.document:
                        # Store document with relative path from its knowledge dir
                        doc_id = str(md_file.relative_to(kb_dir.parent))
                        new_documents[doc_id] = {
                            'path': str(md_file),
                            'content': result.document.export_to_markdown(),
                            'name': result.document.name,
                            'kb_dir': str(kb_dir)
                        }

                        # Build simple word index
                        content_lower = new_documents[doc_id]['content'].lower()
                        words = content_lower.split()
                        for word in set(words):
                            if word not in new_index:
                                new_index[word] = []
                            new_index[word].append(doc_id)

                        logger.debug(f"Ingested: {doc_id}")
                        if self.config.verbose:
                            print(f"   ✅ Ingested: {doc_id}")

                except Exception as e:
                    logger.error(f"Failed to ingest {md_file}: {e}", exc_info=True)
                    if self.config.verbose:
                        print(f"   ❌ Failed to ingest {md_file}: {e}")

        # Atomically replace shared state with lock
        with self._lock:
            self.documents = new_documents
            self.index = new_index
            self.stats['total_documents'] = len(self.documents)
            self.stats['total_terms'] = len(self.index)

=======

        # Process each file (document conversion can be parallel, indexing is local)
        for i, (kb_dir, md_file) in enumerate(all_md_files, 1):
            self._report_progress(f"Ingesting {md_file.name}", i, len(all_md_files))

            try:
                result = self._convert_document_with_retry(md_file)
                if result.document:
                    # Store document with relative path from its knowledge dir
                    doc_id = str(md_file.relative_to(kb_dir.parent))
                    new_documents[doc_id] = {
                        'path': str(md_file),
                        'content': result.document.export_to_markdown(),
                        'name': result.document.name,
                        'kb_dir': str(kb_dir)
                    }

                    # Build simple word index
                    content_lower = new_documents[doc_id]['content'].lower()
                    words = content_lower.split()
                    for word in set(words):
                        if word not in new_index:
                            new_index[word] = []
                        new_index[word].append(doc_id)

                    logger.debug(f"Ingested: {doc_id}")
                    if self.config.verbose:
                        print(f"   ✅ Ingested: {doc_id}")

            except Exception as e:
                logger.error(f"Failed to ingest {md_file}: {e}", exc_info=True)
                if self.config.verbose:
                    print(f"   ❌ Failed to ingest {md_file}: {e}")

        # Atomically replace shared state with lock
        with self._lock:
            self.documents = new_documents
            self.index = new_index
            self.stats['total_documents'] = len(self.documents)
            self.stats['total_terms'] = len(self.index)

>>>>>>> b1f6947f
        logger.info(f"Ingestion complete! {len(new_documents)} documents, {len(new_index)} terms")
        if self.config.verbose:
            print(f"\n✅ Ingestion complete!")
            print(f"   - {len(self.documents)} documents indexed")
            print(f"   - {len(self.index)} unique terms\n")

    @retry(
        stop=stop_after_attempt(MAX_RETRY_ATTEMPTS),
        wait=wait_exponential(multiplier=RETRY_MULTIPLIER, min=RETRY_MIN_WAIT_SECONDS, max=RETRY_MAX_WAIT_SECONDS),
        retry=retry_if_exception_type((OSError, IOError)),
        reraise=True
    )
    def _save_cache(self, cache_path: Path) -> None:
        """Save index to cache file using secure JSON format with retry logic.

        Retries up to 3 times with exponential backoff for I/O errors.
        """
        try:
            cache_data = {'documents': self.documents, 'index': self.index}
            # Ensure parent directory exists
            cache_path.parent.mkdir(parents=True, exist_ok=True)
            # Write to temp file first, then atomic rename
            temp_path = cache_path.with_suffix(CACHE_TEMP_SUFFIX)
            with open(temp_path, 'w', encoding='utf-8') as f:
                json.dump(cache_data, f, indent=JSON_INDENT, ensure_ascii=False)
            # Atomic rename
            temp_path.replace(cache_path)
            logger.info(f"Saved cache to {cache_path}")
            if self.config.verbose:
                print(f"💾 Cached knowledge base to {cache_path}\n")
        except Exception as e:
            logger.error(f"Failed to save cache: {e}", exc_info=True)
            raise

    def query(self, search_terms: str, use_cache: bool = True) -> List[Tuple[str, Dict]]:
        """
        Query the knowledge base for relevant documents with semantic caching.

        Args:
            search_terms: Search query string
            use_cache: If True, use cached results if available

        Returns:
            List of (doc_id, document) tuples sorted by relevance

        Raises:
            ValueError: If search_terms is empty
        """
        if not search_terms or not search_terms.strip():
            raise ValueError(ERR_EMPTY_SEARCH_TERMS)

        # Update stats (thread-safe with lock)
        with self._lock:
            self.stats['queries'] += 1
            self.last_access = time.time()

        # Generate cache key from query
        cache_key = self._generate_cache_key(search_terms)

<<<<<<< HEAD
        # Check cache with LRU update (cache is thread-safe)
=======
        # Check cache (LRU cache is now thread-safe)
>>>>>>> b1f6947f
        if use_cache:
            cached_result = self.query_cache.get(cache_key)
            if cached_result is not None:
                with self._lock:
                    self.stats['cache_hits'] += 1
                return cached_result

        with self._lock:
            self.stats['cache_misses'] += 1

<<<<<<< HEAD
        # Execute query (need lock for reading index and documents)
        try:
            search_terms_list = search_terms.lower().split() if isinstance(search_terms, str) else search_terms

            # Find documents containing search terms (read-only, needs lock)
            with self._lock:
                matches = {}
                for term in search_terms_list:
                    if term in self.index:
                        for doc_id in self.index[term]:
                            matches[doc_id] = matches.get(doc_id, 0) + 1

                # Sort by relevance (number of matching terms)
                sorted_matches = sorted(matches.items(), key=lambda x: x[1], reverse=True)
                # Deep copy document data to avoid returning references
                results = [(doc_id, dict(self.documents[doc_id])) for doc_id, score in sorted_matches]

            # Cache results with LRU (cache is thread-safe)
=======
        # Execute query with minimal lock scope using snapshot pattern
        try:
            search_terms_list = search_terms.lower().split() if isinstance(search_terms, str) else search_terms

            # Create index snapshot with minimal lock time
            # This allows concurrent queries to proceed without blocking each other
            with self._lock:
                index_snapshot = {
                    term: list(self.index.get(term, []))
                    for term in search_terms_list
                }

            # Search WITHOUT holding lock - this is the performance optimization!
            # Multiple queries can now execute in parallel
            matches = {}
            for term, doc_ids in index_snapshot.items():
                for doc_id in doc_ids:
                    matches[doc_id] = matches.get(doc_id, 0) + 1

            # Sort by relevance (number of matching terms)
            sorted_matches = sorted(matches.items(), key=lambda x: x[1], reverse=True)

            # Get document data with single lock
            with self._lock:
                results = [(doc_id, dict(self.documents[doc_id]))
                           for doc_id, _ in sorted_matches]

            # Cache results (LRU cache is thread-safe)
>>>>>>> b1f6947f
            if use_cache:
                self.query_cache.put(cache_key, results)

            return results

        except Exception as e:
            logger.error(f"Query error: {e}", exc_info=True)
            raise

    def get_answer(self, question: str, max_content_length: int = 500) -> str:
        """
        Get answer to a specific question.

        Args:
            question: Question string
            max_content_length: Maximum content length to return

        Returns:
            Formatted answer with most relevant document content
        """
        try:
            results = self.query(question)

            if not results:
                return "❌ No relevant documentation found."

            # Return most relevant document
            doc_id, doc = results[0]
            content_preview = doc['content'][:max_content_length]
            if len(doc['content']) > max_content_length:
                content_preview += "..."

            return f"📄 **{doc['name']}** ({doc_id})\n\n{content_preview}"

        except Exception as e:
            return f"❌ Error getting answer: {e}"

    def _generate_cache_key(self, query: str) -> str:
        """
        Generate deterministic cache key from query.

        Args:
            query: Query string

        Returns:
            MD5 hash of normalized query
        """
        return hashlib.md5(query.lower().strip().encode()).hexdigest()

    def get_stats(self) -> Dict:
        """
        Return performance statistics.

        Returns:
            Dictionary with performance metrics
        """
        total_queries = self.stats['cache_hits'] + self.stats['cache_misses']
        hit_rate = (self.stats['cache_hits'] / total_queries * 100) if total_queries > 0 else 0

        return {
            **self.stats,
            'cache_hit_rate': f"{hit_rate:.1f}%",
            'total_queries': total_queries,
            'documents': len(self.documents),
            'terms': len(self.index),
            'cached_queries': len(self.query_cache),
            'last_access_age': f"{time.time() - self.last_access:.1f}s ago",
            'knowledge_dirs': [str(d) for d in self.config.knowledge_dirs]
        }

    def clear_cache(self) -> None:
        """Clear query cache (useful for testing or memory management)."""
        self.query_cache.clear()
        logger.info("Query cache cleared")
        if self.config.verbose:
            print("🧹 Query cache cleared")

    def rebuild_index(self) -> None:
        """Force rebuild of the document index."""
        logger.info("Forcing index rebuild...")
        if self.config.verbose:
            print("🔄 Forcing index rebuild...")
        self._build_index()
        cache_path = Path(self.config.cache_file)
        self._save_cache(cache_path)
        # Clear query cache as index has changed
        self.clear_cache()

    def __enter__(self) -> "KnowledgeBase":
        """Context manager entry."""
        return self

    def __exit__(self, exc_type, exc_val, exc_tb) -> None:
        """Context manager exit - cleanup resources."""
        try:
            with self._lock:
                # Clear caches to free memory
                self.query_cache.clear()
                logger.info("Cleared query cache on exit")

                # Clear references to allow GC
                self.documents.clear()
                self.index.clear()
                logger.info("Cleared document index on exit")

                # Close converter if it has resources
                if hasattr(self.converter, 'close') and callable(self.converter.close):
                    self.converter.close()
                    logger.info("Closed document converter")

        except Exception as e:
            logger.error(f"Cleanup error in __exit__: {e}", exc_info=True)

        # Don't suppress exceptions from the with block
        return False<|MERGE_RESOLUTION|>--- conflicted
+++ resolved
@@ -21,11 +21,6 @@
 import hashlib
 import threading
 import logging
-<<<<<<< HEAD
-from concurrent.futures import ProcessPoolExecutor, as_completed
-from multiprocessing import cpu_count
-=======
->>>>>>> b1f6947f
 from typing import Dict, List, Tuple, Optional, Callable
 from tenacity import retry, stop_after_attempt, wait_exponential, retry_if_exception_type
 from knowledgebeast.core.config import KnowledgeBeastConfig
@@ -81,58 +76,6 @@
                 raise
 
     DocumentConverter = FallbackConverter
-<<<<<<< HEAD
-
-
-def _process_single_document(args: Tuple[Path, Path, bool]) -> Optional[Dict]:
-    """Process a single document for parallel ingestion.
-
-    This function is designed to be called from ProcessPoolExecutor.
-    It's a module-level function (not a method) to be picklable.
-
-    Args:
-        args: Tuple of (kb_dir, md_file, use_fallback_converter)
-
-    Returns:
-        Dictionary with document data or None on failure
-    """
-    kb_dir, md_file, use_fallback = args
-
-    try:
-        # Create converter instance in this process
-        if use_fallback or not DOCLING_AVAILABLE:
-            converter = FallbackConverter()
-        else:
-            converter = DocumentConverter()
-
-        # Convert document
-        result = converter.convert(md_file)
-
-        if result.document:
-            # Build document data
-            doc_id = str(md_file.relative_to(kb_dir.parent))
-            doc_data = {
-                'doc_id': doc_id,
-                'path': str(md_file),
-                'content': result.document.export_to_markdown(),
-                'name': result.document.name,
-                'kb_dir': str(kb_dir)
-            }
-
-            # Build word index for this document
-            content_lower = doc_data['content'].lower()
-            words = content_lower.split()
-            doc_data['words'] = set(words)  # Unique words in this doc
-
-            return doc_data
-
-    except Exception as e:
-        logger.error(f"Failed to process {md_file}: {e}")
-        return None
-
-    return None
-=======
->>>>>>> b1f6947f
 
 
 class KnowledgeBase:
@@ -417,17 +360,10 @@
         return self.converter.convert(path)
 
     def _build_index(self) -> None:
-<<<<<<< HEAD
-        """Build document index from all knowledge directories using parallel processing."""
-        logger.info("Ingesting knowledge base with parallel processing...")
-        if self.config.verbose:
-            print("📚 Ingesting knowledge base with parallel processing...")
-=======
         """Build document index from all knowledge directories."""
         logger.info("Ingesting knowledge base...")
         if self.config.verbose:
             print("📚 Ingesting knowledge base...")
->>>>>>> b1f6947f
 
         # Collect all markdown files (can be done without lock - read-only)
         all_md_files = []
@@ -449,108 +385,6 @@
         # Build new index in local variables
         new_documents = {}
         new_index = {}
-<<<<<<< HEAD
-
-        # Determine if using fallback converter
-        use_fallback = not DOCLING_AVAILABLE
-
-        # Use parallel processing for CPU-bound document conversion
-        max_workers = min(cpu_count(), 8)  # Cap at 8 to avoid overwhelming system
-
-        if len(all_md_files) > 1 and max_workers > 1:
-            logger.info(f"Using {max_workers} parallel workers for document processing")
-            if self.config.verbose:
-                print(f"   Using {max_workers} parallel workers for faster ingestion")
-
-            # Prepare arguments for parallel processing
-            process_args = [(kb_dir, md_file, use_fallback) for kb_dir, md_file in all_md_files]
-
-            # Process documents in parallel
-            with ProcessPoolExecutor(max_workers=max_workers) as executor:
-                # Submit all document conversions
-                futures = {
-                    executor.submit(_process_single_document, args): args
-                    for args in process_args
-                }
-
-                # Collect results as they complete
-                completed = 0
-                for future in as_completed(futures):
-                    completed += 1
-                    args = futures[future]
-                    kb_dir, md_file, _ = args
-
-                    self._report_progress(f"Processing {md_file.name}", completed, len(all_md_files))
-
-                    try:
-                        doc_data = future.result()
-                        if doc_data:
-                            doc_id = doc_data['doc_id']
-
-                            # Store document
-                            new_documents[doc_id] = {
-                                'path': doc_data['path'],
-                                'content': doc_data['content'],
-                                'name': doc_data['name'],
-                                'kb_dir': doc_data['kb_dir']
-                            }
-
-                            # Build inverted index from words
-                            for word in doc_data['words']:
-                                if word not in new_index:
-                                    new_index[word] = []
-                                new_index[word].append(doc_id)
-
-                            logger.debug(f"Ingested: {doc_id}")
-                            if self.config.verbose:
-                                print(f"   ✅ Ingested: {doc_id}")
-                    except Exception as e:
-                        logger.error(f"Failed to process {md_file}: {e}", exc_info=True)
-                        if self.config.verbose:
-                            print(f"   ❌ Failed to process {md_file}: {e}")
-        else:
-            # Fallback to sequential processing for small datasets
-            logger.info("Using sequential processing (small dataset or single worker)")
-            for i, (kb_dir, md_file) in enumerate(all_md_files, 1):
-                self._report_progress(f"Ingesting {md_file.name}", i, len(all_md_files))
-
-                try:
-                    result = self._convert_document_with_retry(md_file)
-                    if result.document:
-                        # Store document with relative path from its knowledge dir
-                        doc_id = str(md_file.relative_to(kb_dir.parent))
-                        new_documents[doc_id] = {
-                            'path': str(md_file),
-                            'content': result.document.export_to_markdown(),
-                            'name': result.document.name,
-                            'kb_dir': str(kb_dir)
-                        }
-
-                        # Build simple word index
-                        content_lower = new_documents[doc_id]['content'].lower()
-                        words = content_lower.split()
-                        for word in set(words):
-                            if word not in new_index:
-                                new_index[word] = []
-                            new_index[word].append(doc_id)
-
-                        logger.debug(f"Ingested: {doc_id}")
-                        if self.config.verbose:
-                            print(f"   ✅ Ingested: {doc_id}")
-
-                except Exception as e:
-                    logger.error(f"Failed to ingest {md_file}: {e}", exc_info=True)
-                    if self.config.verbose:
-                        print(f"   ❌ Failed to ingest {md_file}: {e}")
-
-        # Atomically replace shared state with lock
-        with self._lock:
-            self.documents = new_documents
-            self.index = new_index
-            self.stats['total_documents'] = len(self.documents)
-            self.stats['total_terms'] = len(self.index)
-
-=======
 
         # Process each file (document conversion can be parallel, indexing is local)
         for i, (kb_dir, md_file) in enumerate(all_md_files, 1):
@@ -592,7 +426,6 @@
             self.stats['total_documents'] = len(self.documents)
             self.stats['total_terms'] = len(self.index)
 
->>>>>>> b1f6947f
         logger.info(f"Ingestion complete! {len(new_documents)} documents, {len(new_index)} terms")
         if self.config.verbose:
             print(f"\n✅ Ingestion complete!")
@@ -652,11 +485,7 @@
         # Generate cache key from query
         cache_key = self._generate_cache_key(search_terms)
 
-<<<<<<< HEAD
-        # Check cache with LRU update (cache is thread-safe)
-=======
         # Check cache (LRU cache is now thread-safe)
->>>>>>> b1f6947f
         if use_cache:
             cached_result = self.query_cache.get(cache_key)
             if cached_result is not None:
@@ -667,26 +496,6 @@
         with self._lock:
             self.stats['cache_misses'] += 1
 
-<<<<<<< HEAD
-        # Execute query (need lock for reading index and documents)
-        try:
-            search_terms_list = search_terms.lower().split() if isinstance(search_terms, str) else search_terms
-
-            # Find documents containing search terms (read-only, needs lock)
-            with self._lock:
-                matches = {}
-                for term in search_terms_list:
-                    if term in self.index:
-                        for doc_id in self.index[term]:
-                            matches[doc_id] = matches.get(doc_id, 0) + 1
-
-                # Sort by relevance (number of matching terms)
-                sorted_matches = sorted(matches.items(), key=lambda x: x[1], reverse=True)
-                # Deep copy document data to avoid returning references
-                results = [(doc_id, dict(self.documents[doc_id])) for doc_id, score in sorted_matches]
-
-            # Cache results with LRU (cache is thread-safe)
-=======
         # Execute query with minimal lock scope using snapshot pattern
         try:
             search_terms_list = search_terms.lower().split() if isinstance(search_terms, str) else search_terms
@@ -715,7 +524,6 @@
                            for doc_id, _ in sorted_matches]
 
             # Cache results (LRU cache is thread-safe)
->>>>>>> b1f6947f
             if use_cache:
                 self.query_cache.put(cache_key, results)
 
