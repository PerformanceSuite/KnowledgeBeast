--- conflicted
+++ resolved
@@ -20,12 +20,8 @@
 from knowledgebeast.core.repository import DocumentRepository
 from knowledgebeast.core.constants import ERR_EMPTY_SEARCH_TERMS
 from knowledgebeast.core.cache import LRUCache
-<<<<<<< HEAD
-from knowledgebeast.core.circuit_breaker import CircuitBreakerError
-=======
 from knowledgebeast.utils.metrics import measure_vector_search
 from knowledgebeast.utils.observability import get_tracer
->>>>>>> 4c29f1b5
 
 logger = logging.getLogger(__name__)
 
@@ -464,55 +460,6 @@
         Raises:
             ValueError: If alpha not in [0, 1]
         """
-<<<<<<< HEAD
-        if not query or not query.strip():
-            return [], False
-
-        alpha = alpha if alpha is not None else self.alpha
-        if not 0 <= alpha <= 1:
-            raise ValueError("alpha must be between 0 and 1")
-
-        # Get vector scores with degradation awareness
-        vector_results, degraded = self.search_vector(query, top_k=top_k * 2, fallback_on_error=False)
-
-        if degraded:
-            # Vector search unavailable - use keyword-only (degraded mode)
-            logger.warning("Hybrid search degraded to keyword-only mode")
-            keyword_results = self.search_keyword(query)
-            return keyword_results[:top_k], True
-
-        vector_scores = {doc_id: score for doc_id, _, score in vector_results}
-
-        # Get keyword scores
-        keyword_results = self.search_keyword(query)
-        keyword_scores = {doc_id: score for doc_id, _, score in keyword_results}
-
-        # Combine scores
-        all_doc_ids = set(vector_scores.keys()) | set(keyword_scores.keys())
-        combined_scores = {}
-
-        for doc_id in all_doc_ids:
-            v_score = vector_scores.get(doc_id, 0.0)
-            k_score = keyword_scores.get(doc_id, 0.0)
-            combined_scores[doc_id] = alpha * v_score + (1 - alpha) * k_score
-
-        # Sort by combined score
-        ranked_ids = sorted(combined_scores.items(), key=lambda x: x[1], reverse=True)
-        top_ids = ranked_ids[:top_k]
-
-        # Retrieve documents
-        doc_ids_top = [doc_id for doc_id, _ in top_ids]
-        documents = self.repository.get_documents_by_ids(doc_ids_top)
-
-        # Combine with scores
-        results = [
-            (doc_id, doc, score)
-            for (doc_id, score), doc in zip(top_ids, documents)
-        ]
-
-        logger.debug(f"Hybrid search (alpha={alpha}) for '{query[:50]}' returned {len(results)} results")
-        return results, False
-=======
         tracer = get_tracer()
         with tracer.start_as_current_span("query.hybrid_search") as span:
             if not query or not query.strip():
@@ -572,7 +519,6 @@
             span.set_attribute("query.final_results", len(results))
             logger.debug(f"Hybrid search (alpha={alpha}) for '{query[:50]}' returned {len(results)} results")
             return results
->>>>>>> 4c29f1b5
 
     def search_with_mmr(
         self,
