# Core dependencies
docling>=2.5.5
fastapi>=0.109.0
click>=8.1.0
rich>=13.0.0
chromadb>=0.4.0
sentence-transformers>=2.2.0
tiktoken>=0.5.0  # Token counting for chunking
pydantic>=2.0.0
uvicorn[standard]>=0.27.0
tenacity>=8.2.0  # Retry logic for robust I/O operations
circuitbreaker>=1.4.0  # Circuit breaker pattern for fault tolerance

# API dependencies
slowapi>=0.1.9  # Rate limiting for FastAPI

# Observability dependencies
opentelemetry-api>=1.20.0
opentelemetry-sdk>=1.20.0
opentelemetry-instrumentation-fastapi>=0.41b0
prometheus-client>=0.19.0
prometheus-fastapi-instrumentator>=6.1.0
structlog>=23.2.0

<<<<<<< HEAD
# Multi-modal dependencies
PyPDF2>=3.0.0  # PDF text extraction
pdfplumber>=0.10.0  # Advanced PDF parsing with layout awareness
pytesseract>=0.3.10  # OCR for scanned PDFs and images
pillow>=10.0.0  # Image processing and manipulation
transformers>=4.30.0  # CLIP and BLIP models
torch>=2.0.0  # PyTorch for ML models
torchvision>=0.15.0  # Vision models and transforms
=======
# Query expansion dependencies
nltk>=3.8.0  # WordNet for synonym expansion
numpy>=1.24.0  # Embedding similarity calculations

# Optional dependencies (install with pip install knowledgebeast[ner])
# spacy>=3.5.0  # Named Entity Recognition
# en-core-web-sm  # spaCy English model (python -m spacy download en_core_web_sm)
>>>>>>> 3d747448
<|MERGE_RESOLUTION|>--- conflicted
+++ resolved
@@ -22,7 +22,6 @@
 prometheus-fastapi-instrumentator>=6.1.0
 structlog>=23.2.0
 
-<<<<<<< HEAD
 # Multi-modal dependencies
 PyPDF2>=3.0.0  # PDF text extraction
 pdfplumber>=0.10.0  # Advanced PDF parsing with layout awareness
@@ -31,12 +30,11 @@
 transformers>=4.30.0  # CLIP and BLIP models
 torch>=2.0.0  # PyTorch for ML models
 torchvision>=0.15.0  # Vision models and transforms
-=======
+
 # Query expansion dependencies
 nltk>=3.8.0  # WordNet for synonym expansion
 numpy>=1.24.0  # Embedding similarity calculations
 
 # Optional dependencies (install with pip install knowledgebeast[ner])
 # spacy>=3.5.0  # Named Entity Recognition
-# en-core-web-sm  # spaCy English model (python -m spacy download en_core_web_sm)
->>>>>>> 3d747448
+# en-core-web-sm  # spaCy English model (python -m spacy download en_core_web_sm)