# Core dependencies
docling>=2.5.5
fastapi>=0.109.0
click>=8.1.0
rich>=13.0.0
chromadb>=0.4.0
sentence-transformers>=2.2.0
<<<<<<< HEAD
torch>=2.0.0  # Required for cross-encoder and MMR models
numpy>=1.24.0  # Required for re-ranking computations
=======
tiktoken>=0.5.0
>>>>>>> 88f67631
pydantic>=2.0.0
uvicorn[standard]>=0.27.0
tenacity>=8.2.0  # Retry logic for robust I/O operations
circuitbreaker>=1.4.0  # Circuit breaker pattern for fault tolerance

# API dependencies
slowapi>=0.1.9  # Rate limiting for FastAPI

# Observability dependencies
opentelemetry-api>=1.20.0
opentelemetry-sdk>=1.20.0
opentelemetry-instrumentation-fastapi>=0.41b0
prometheus-client>=0.19.0
prometheus-fastapi-instrumentator>=6.1.0
structlog>=23.2.0

# Multi-modal dependencies
PyPDF2>=3.0.0  # PDF text extraction
pdfplumber>=0.10.0  # Advanced PDF parsing with layout awareness
pytesseract>=0.3.10  # OCR for scanned PDFs and images
pillow>=10.0.0  # Image processing and manipulation
transformers>=4.30.0  # CLIP and BLIP models
torch>=2.0.0  # PyTorch for ML models
torchvision>=0.15.0  # Vision models and transforms<|MERGE_RESOLUTION|>--- conflicted
+++ resolved
@@ -5,12 +5,7 @@
 rich>=13.0.0
 chromadb>=0.4.0
 sentence-transformers>=2.2.0
-<<<<<<< HEAD
-torch>=2.0.0  # Required for cross-encoder and MMR models
-numpy>=1.24.0  # Required for re-ranking computations
-=======
-tiktoken>=0.5.0
->>>>>>> 88f67631
+tiktoken>=0.5.0  # Token counting for chunking
 pydantic>=2.0.0
 uvicorn[standard]>=0.27.0
 tenacity>=8.2.0  # Retry logic for robust I/O operations
